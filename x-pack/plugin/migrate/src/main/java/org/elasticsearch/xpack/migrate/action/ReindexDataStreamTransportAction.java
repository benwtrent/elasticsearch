/*
 * Copyright Elasticsearch B.V. and/or licensed to Elasticsearch B.V. under one
 * or more contributor license agreements. Licensed under the Elastic License
 * 2.0; you may not use this file except in compliance with the Elastic License
 * 2.0.
 */

package org.elasticsearch.xpack.migrate.action;

import org.elasticsearch.ResourceAlreadyExistsException;
import org.elasticsearch.ResourceNotFoundException;
import org.elasticsearch.action.ActionListener;
import org.elasticsearch.action.support.ActionFilters;
import org.elasticsearch.action.support.HandledTransportAction;
import org.elasticsearch.cluster.metadata.DataStream;
import org.elasticsearch.cluster.metadata.Metadata;
import org.elasticsearch.cluster.service.ClusterService;
import org.elasticsearch.injection.guice.Inject;
import org.elasticsearch.persistent.PersistentTasksService;
import org.elasticsearch.tasks.Task;
import org.elasticsearch.threadpool.ThreadPool;
import org.elasticsearch.transport.TransportService;
import org.elasticsearch.xpack.core.ClientHelper;
import org.elasticsearch.xpack.migrate.action.ReindexDataStreamAction.ReindexDataStreamRequest;
import org.elasticsearch.xpack.migrate.action.ReindexDataStreamAction.ReindexDataStreamResponse;
import org.elasticsearch.xpack.migrate.task.ReindexDataStreamTask;
import org.elasticsearch.xpack.migrate.task.ReindexDataStreamTaskParams;

import static org.elasticsearch.xpack.migrate.action.ReindexDataStreamAction.TASK_ID_PREFIX;
import static org.elasticsearch.xpack.migrate.action.ReindexDataStreamAction.getOldIndexVersionPredicate;

/*
 * This transport action creates a new persistent task for reindexing the source data stream given in the request. On successful creation
 *  of the persistent task, it responds with the persistent task id so that the user can monitor the persistent task.
 */
public class ReindexDataStreamTransportAction extends HandledTransportAction<ReindexDataStreamRequest, ReindexDataStreamResponse> {
    private final PersistentTasksService persistentTasksService;
    private final TransportService transportService;
    private final ClusterService clusterService;

    @Inject
    public ReindexDataStreamTransportAction(
        TransportService transportService,
        ActionFilters actionFilters,
        PersistentTasksService persistentTasksService,
        ClusterService clusterService
    ) {
        super(
            ReindexDataStreamAction.NAME,
            true,
            transportService,
            actionFilters,
            ReindexDataStreamRequest::new,
            transportService.getThreadPool().executor(ThreadPool.Names.GENERIC)
        );
        this.transportService = transportService;
        this.persistentTasksService = persistentTasksService;
        this.clusterService = clusterService;
    }

    @Override
    protected void doExecute(Task task, ReindexDataStreamRequest request, ActionListener<ReindexDataStreamResponse> listener) {
        String sourceDataStreamName = request.getSourceDataStream();
        Metadata metadata = clusterService.state().metadata();
        DataStream dataStream = metadata.getProject().dataStreams().get(sourceDataStreamName);
        if (dataStream == null) {
            listener.onFailure(new ResourceNotFoundException("Data stream named [{}] does not exist", sourceDataStreamName));
            return;
        }
        int totalIndices = dataStream.getIndices().size();
<<<<<<< HEAD
        int totalIndicesToBeUpgraded = (int) dataStream.getIndices()
            .stream()
            .filter(index -> metadata.getProject().index(index).getCreationVersion().isLegacyIndexVersion())
            .count();
=======
        int totalIndicesToBeUpgraded = (int) dataStream.getIndices().stream().filter(getOldIndexVersionPredicate(metadata)).count();
>>>>>>> a5607829
        ReindexDataStreamTaskParams params = new ReindexDataStreamTaskParams(
            sourceDataStreamName,
            transportService.getThreadPool().absoluteTimeInMillis(),
            totalIndices,
            totalIndicesToBeUpgraded,
            ClientHelper.getPersistableSafeSecurityHeaders(transportService.getThreadPool().getThreadContext(), clusterService.state())
        );
        String persistentTaskId = getPersistentTaskId(sourceDataStreamName);
        persistentTasksService.sendStartRequest(
            persistentTaskId,
            ReindexDataStreamTask.TASK_NAME,
            params,
            null,
            ActionListener.wrap(startedTask -> listener.onResponse(new ReindexDataStreamResponse(persistentTaskId)), listener::onFailure)
        );
    }

    private String getPersistentTaskId(String dataStreamName) throws ResourceAlreadyExistsException {
        return TASK_ID_PREFIX + dataStreamName;
    }
}<|MERGE_RESOLUTION|>--- conflicted
+++ resolved
@@ -68,14 +68,10 @@
             return;
         }
         int totalIndices = dataStream.getIndices().size();
-<<<<<<< HEAD
         int totalIndicesToBeUpgraded = (int) dataStream.getIndices()
             .stream()
-            .filter(index -> metadata.getProject().index(index).getCreationVersion().isLegacyIndexVersion())
+            .filter(getOldIndexVersionPredicate(metadata.getProject()))
             .count();
-=======
-        int totalIndicesToBeUpgraded = (int) dataStream.getIndices().stream().filter(getOldIndexVersionPredicate(metadata)).count();
->>>>>>> a5607829
         ReindexDataStreamTaskParams params = new ReindexDataStreamTaskParams(
             sourceDataStreamName,
             transportService.getThreadPool().absoluteTimeInMillis(),
