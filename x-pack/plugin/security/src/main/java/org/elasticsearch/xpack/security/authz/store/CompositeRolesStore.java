/*
 * Copyright Elasticsearch B.V. and/or licensed to Elasticsearch B.V. under one
 * or more contributor license agreements. Licensed under the Elastic License;
 * you may not use this file except in compliance with the Elastic License.
 */
package org.elasticsearch.xpack.security.authz.store;

import org.apache.logging.log4j.message.ParameterizedMessage;
import org.elasticsearch.action.ActionListener;
import org.elasticsearch.common.Nullable;
import org.elasticsearch.common.Strings;
import org.elasticsearch.common.bytes.BytesReference;
import org.elasticsearch.common.cache.Cache;
import org.elasticsearch.common.cache.CacheBuilder;
import org.elasticsearch.common.collect.Tuple;
import org.elasticsearch.common.component.AbstractComponent;
import org.elasticsearch.common.settings.Setting;
import org.elasticsearch.common.settings.Setting.Property;
import org.elasticsearch.common.settings.Settings;
import org.elasticsearch.common.util.concurrent.ConcurrentCollections;
import org.elasticsearch.common.util.concurrent.ReleasableLock;
import org.elasticsearch.common.util.concurrent.ThreadContext;
import org.elasticsearch.common.util.set.Sets;
import org.elasticsearch.license.XPackLicenseState;
import org.elasticsearch.xpack.core.common.IteratingActionListener;
import org.elasticsearch.xpack.core.security.authz.RoleDescriptor;
import org.elasticsearch.xpack.core.security.authz.RoleDescriptor.IndicesPrivileges;
import org.elasticsearch.xpack.core.security.authz.permission.FieldPermissionsCache;
import org.elasticsearch.xpack.core.security.authz.permission.FieldPermissionsDefinition;
import org.elasticsearch.xpack.core.security.authz.permission.FieldPermissionsDefinition.FieldGrantExcludeGroup;
import org.elasticsearch.xpack.core.security.authz.permission.Role;
import org.elasticsearch.xpack.core.security.authz.privilege.ApplicationPrivilege;
import org.elasticsearch.xpack.core.security.authz.privilege.ClusterPrivilege;
import org.elasticsearch.xpack.core.security.authz.privilege.IndexPrivilege;
import org.elasticsearch.xpack.core.security.authz.privilege.Privilege;
import org.elasticsearch.xpack.core.security.authz.store.ReservedRolesStore;
import org.elasticsearch.xpack.security.support.SecurityIndexManager;

import java.util.ArrayList;
import java.util.Arrays;
import java.util.Collection;
import java.util.Collections;
import java.util.HashMap;
import java.util.HashSet;
import java.util.Iterator;
import java.util.List;
import java.util.Map;
import java.util.Objects;
import java.util.Set;
import java.util.concurrent.atomic.AtomicLong;
import java.util.concurrent.locks.ReadWriteLock;
import java.util.concurrent.locks.ReentrantReadWriteLock;
import java.util.function.BiConsumer;
import java.util.stream.Collectors;

import static org.elasticsearch.common.util.set.Sets.newHashSet;
import static org.elasticsearch.xpack.core.security.SecurityField.setting;
import static org.elasticsearch.xpack.security.support.SecurityIndexManager.isIndexDeleted;
import static org.elasticsearch.xpack.security.support.SecurityIndexManager.isMoveFromRedToNonRed;

/**
 * A composite roles store that combines built in roles, file-based roles, and index-based roles. Checks the built in roles first, then the
 * file roles, and finally the index roles.
 */
public class CompositeRolesStore extends AbstractComponent {

    // the lock is used in an odd manner; when iterating over the cache we cannot have modifiers other than deletes using
    // the iterator but when not iterating we can modify the cache without external locking. When making normal modifications to the cache
    // the read lock is obtained so that we can allow concurrent modifications; however when we need to iterate over the keys or values of
    // the cache the write lock must obtained to prevent any modifications
    private final ReleasableLock readLock;
    private final ReleasableLock writeLock;

    {
        final ReadWriteLock iterationLock = new ReentrantReadWriteLock();
        readLock = new ReleasableLock(iterationLock.readLock());
        writeLock = new ReleasableLock(iterationLock.writeLock());
    }

    public static final Setting<Integer> CACHE_SIZE_SETTING =
            Setting.intSetting(setting("authz.store.roles.cache.max_size"), 10000, Property.NodeScope);

    private final FileRolesStore fileRolesStore;
    private final NativeRolesStore nativeRolesStore;
    private final ReservedRolesStore reservedRolesStore;
    private final NativePrivilegeStore privilegeStore;
    private final XPackLicenseState licenseState;
    private final Cache<Set<String>, Role> roleCache;
    private final Set<String> negativeLookupCache;
    private final ThreadContext threadContext;
    private final AtomicLong numInvalidation = new AtomicLong();
    private final List<BiConsumer<Set<String>, ActionListener<Set<RoleDescriptor>>>> customRolesProviders;

    public CompositeRolesStore(Settings settings, FileRolesStore fileRolesStore, NativeRolesStore nativeRolesStore,
                               ReservedRolesStore reservedRolesStore, NativePrivilegeStore privilegeStore,
                               List<BiConsumer<Set<String>, ActionListener<Set<RoleDescriptor>>>> rolesProviders,
                               ThreadContext threadContext, XPackLicenseState licenseState) {
        super(settings);
        this.fileRolesStore = fileRolesStore;
        // invalidating all on a file based role update is heavy handed to say the least, but in general this should be infrequent so the
        // impact isn't really worth the added complexity of only clearing the changed values
        fileRolesStore.addListener(this::invalidateAll);
        this.nativeRolesStore = nativeRolesStore;
        this.reservedRolesStore = reservedRolesStore;
        this.privilegeStore = privilegeStore;
        this.licenseState = licenseState;
        CacheBuilder<Set<String>, Role> builder = CacheBuilder.builder();
        final int cacheSize = CACHE_SIZE_SETTING.get(settings);
        if (cacheSize >= 0) {
            builder.setMaximumWeight(cacheSize);
        }
        this.roleCache = builder.build();
        this.threadContext = threadContext;
        this.negativeLookupCache = ConcurrentCollections.newConcurrentSet();
        this.customRolesProviders = Collections.unmodifiableList(rolesProviders);
    }

    public void roles(Set<String> roleNames, FieldPermissionsCache fieldPermissionsCache, ActionListener<Role> roleActionListener) {
        Role existing = roleCache.get(roleNames);
        if (existing != null) {
            roleActionListener.onResponse(existing);
        } else {
            final long invalidationCounter = numInvalidation.get();
            roleDescriptors(roleNames, ActionListener.wrap(
                    descriptors -> {
                        final Set<RoleDescriptor> effectiveDescriptors;
                        if (licenseState.isDocumentAndFieldLevelSecurityAllowed()) {
                            effectiveDescriptors = descriptors;
                        } else {
                            effectiveDescriptors = descriptors.stream()
                                    .filter((rd) -> rd.isUsingDocumentOrFieldLevelSecurity() == false)
                                    .collect(Collectors.toSet());
                        }
                        logger.trace("Building role from descriptors [{}] for names [{}]", effectiveDescriptors, roleNames);
                        buildRoleFromDescriptors(effectiveDescriptors, fieldPermissionsCache, privilegeStore, ActionListener.wrap(role -> {
                            if (role != null) {
                                try (ReleasableLock ignored = readLock.acquire()) {
                                    /* this is kinda spooky. We use a read/write lock to ensure we don't modify the cache if we hold
                                     * the write lock (fetching stats for instance - which is kinda overkill?) but since we fetching
                                     * stuff in an async fashion we need to make sure that if the cache got invalidated since we
                                     * started the request we don't put a potential stale result in the cache, hence the
                                     * numInvalidation.get() comparison to the number of invalidation when we started. we just try to
                                     * be on the safe side and don't cache potentially stale results
                                     */
                                    if (invalidationCounter == numInvalidation.get()) {
                                        roleCache.computeIfAbsent(roleNames, (s) -> role);
                                    }
                                }
                            }
                            roleActionListener.onResponse(role);
                        }, roleActionListener::onFailure));
                    },
                    roleActionListener::onFailure));
        }
    }

    private void roleDescriptors(Set<String> roleNames, ActionListener<Set<RoleDescriptor>> roleDescriptorActionListener) {
        final Set<String> filteredRoleNames = roleNames.stream().filter((s) -> {
            if (negativeLookupCache.contains(s)) {
                logger.debug("Requested role [{}] does not exist (cached)", s);
                return false;
            } else {
                return true;
            }
        }).collect(Collectors.toSet());
        final Set<RoleDescriptor> builtInRoleDescriptors = getBuiltInRoleDescriptors(filteredRoleNames);
        Set<String> remainingRoleNames = difference(filteredRoleNames, builtInRoleDescriptors);
        if (remainingRoleNames.isEmpty()) {
            roleDescriptorActionListener.onResponse(Collections.unmodifiableSet(builtInRoleDescriptors));
        } else {
            nativeRolesStore.getRoleDescriptors(remainingRoleNames.toArray(Strings.EMPTY_ARRAY), ActionListener.wrap((descriptors) -> {
                logger.debug(() -> new ParameterizedMessage("Roles [{}] were resolved from the native index store", names(descriptors)));
                builtInRoleDescriptors.addAll(descriptors);
                callCustomRoleProvidersIfEnabled(builtInRoleDescriptors, filteredRoleNames, roleDescriptorActionListener);
            }, e -> {
                logger.warn("role retrieval failed from the native roles store", e);
                callCustomRoleProvidersIfEnabled(builtInRoleDescriptors, filteredRoleNames, roleDescriptorActionListener);
            }));
        }
    }

    private void callCustomRoleProvidersIfEnabled(Set<RoleDescriptor> builtInRoleDescriptors, Set<String> filteredRoleNames,
                                                  ActionListener<Set<RoleDescriptor>> roleDescriptorActionListener) {
        if (builtInRoleDescriptors.size() != filteredRoleNames.size()) {
            final Set<String> missing = difference(filteredRoleNames, builtInRoleDescriptors);
            assert missing.isEmpty() == false : "the missing set should not be empty if the sizes didn't match";
            if (licenseState.isCustomRoleProvidersAllowed() && !customRolesProviders.isEmpty()) {
                new IteratingActionListener<>(roleDescriptorActionListener, (rolesProvider, listener) -> {
                    // resolve descriptors with role provider
                    rolesProvider.accept(missing, ActionListener.wrap((resolvedDescriptors) -> {
                        logger.debug(() ->
                                new ParameterizedMessage("Roles [{}] were resolved by [{}]", names(resolvedDescriptors), rolesProvider));
                        builtInRoleDescriptors.addAll(resolvedDescriptors);
                        // remove resolved descriptors from the set of roles still needed to be resolved
                        for (RoleDescriptor descriptor : resolvedDescriptors) {
                            missing.remove(descriptor.getName());
                        }
                        if (missing.isEmpty()) {
                            // no more roles to resolve, send the response
                            listener.onResponse(Collections.unmodifiableSet(builtInRoleDescriptors));
                        } else {
                            // still have roles to resolve, keep trying with the next roles provider
                            listener.onResponse(null);
                        }
                    }, listener::onFailure));
                }, customRolesProviders, threadContext, () -> {
                    negativeLookupCache.addAll(missing);
                    return builtInRoleDescriptors;
                }).run();
            } else {
                logger.debug(() ->
                        new ParameterizedMessage("Requested roles [{}] do not exist", Strings.collectionToCommaDelimitedString(missing)));
                negativeLookupCache.addAll(missing);
                roleDescriptorActionListener.onResponse(Collections.unmodifiableSet(builtInRoleDescriptors));
            }
        } else {
            roleDescriptorActionListener.onResponse(Collections.unmodifiableSet(builtInRoleDescriptors));
        }
    }

    private Set<RoleDescriptor> getBuiltInRoleDescriptors(Set<String> roleNames) {
        final Set<RoleDescriptor> descriptors = reservedRolesStore.roleDescriptors().stream()
                .filter((rd) -> roleNames.contains(rd.getName()))
                .collect(Collectors.toCollection(HashSet::new));
        if (descriptors.size() > 0) {
            logger.debug(() -> new ParameterizedMessage("Roles [{}] are builtin roles", names(descriptors)));
        }
        final Set<String> difference = difference(roleNames, descriptors);
        if (difference.isEmpty() == false) {
            final Set<RoleDescriptor> fileRoles = fileRolesStore.roleDescriptors(difference);
            logger.debug(() ->
                    new ParameterizedMessage("Roles [{}] were resolved from [{}]", names(fileRoles), fileRolesStore.getFile()));
            descriptors.addAll(fileRoles);
        }

        return descriptors;
    }

    private String names(Collection<RoleDescriptor> descriptors) {
        return descriptors.stream().map(RoleDescriptor::getName).collect(Collectors.joining(","));
    }

    private Set<String> difference(Set<String> roleNames, Set<RoleDescriptor> descriptors) {
        Set<String> foundNames = descriptors.stream().map(RoleDescriptor::getName).collect(Collectors.toSet());
        return Sets.difference(roleNames, foundNames);
    }

    public static void buildRoleFromDescriptors(Collection<RoleDescriptor> roleDescriptors, FieldPermissionsCache fieldPermissionsCache,
                                                NativePrivilegeStore privilegeStore, ActionListener<Role> listener) {
        if (roleDescriptors.isEmpty()) {
            listener.onResponse(Role.EMPTY);
            return;
        }

        Set<String> clusterPrivileges = new HashSet<>();
        Set<String> runAs = new HashSet<>();
        Map<Set<String>, MergeableIndicesPrivilege> indicesPrivilegesMap = new HashMap<>();

        // Keyed by application + resource
        Map<Tuple<String, Set<String>>, Set<String>> applicationPrivilegesMap = new HashMap<>();

        List<String> roleNames = new ArrayList<>(roleDescriptors.size());
        for (RoleDescriptor descriptor : roleDescriptors) {
            roleNames.add(descriptor.getName());
            if (descriptor.getClusterPrivileges() != null) {
                clusterPrivileges.addAll(Arrays.asList(descriptor.getClusterPrivileges()));
            }
            if (descriptor.getRunAs() != null) {
                runAs.addAll(Arrays.asList(descriptor.getRunAs()));
            }
            IndicesPrivileges[] indicesPrivileges = descriptor.getIndicesPrivileges();
            for (IndicesPrivileges indicesPrivilege : indicesPrivileges) {
                Set<String> key = newHashSet(indicesPrivilege.getIndices());
                // if a index privilege is an explicit denial, then we treat it as non-existent since we skipped these in the past when
                // merging
                final boolean isExplicitDenial =
                        indicesPrivileges.length == 1 && "none".equalsIgnoreCase(indicesPrivilege.getPrivileges()[0]);
                if (isExplicitDenial == false) {
                    indicesPrivilegesMap.compute(key, (k, value) -> {
                        if (value == null) {
                            return new MergeableIndicesPrivilege(indicesPrivilege.getIndices(), indicesPrivilege.getPrivileges(),
                                    indicesPrivilege.getGrantedFields(), indicesPrivilege.getDeniedFields(), indicesPrivilege.getQuery());
                        } else {
                            value.merge(new MergeableIndicesPrivilege(indicesPrivilege.getIndices(), indicesPrivilege.getPrivileges(),
                                    indicesPrivilege.getGrantedFields(), indicesPrivilege.getDeniedFields(), indicesPrivilege.getQuery()));
                            return value;
                        }
                    });
                }
            }
            for (RoleDescriptor.ApplicationResourcePrivileges appPrivilege : descriptor.getApplicationPrivileges()) {
                Tuple<String, Set<String>> key = new Tuple<>(appPrivilege.getApplication(), newHashSet(appPrivilege.getResources()));
                applicationPrivilegesMap.compute(key, (k, v) -> {
                    if (v == null) {
                        return newHashSet(appPrivilege.getPrivileges());
                    } else {
                        v.addAll(Arrays.asList(appPrivilege.getPrivileges()));
                        return v;
                    }
                });
            }
        }

        final Set<String> clusterPrivs = clusterPrivileges.isEmpty() ? null : clusterPrivileges;
        final Privilege runAsPrivilege = runAs.isEmpty() ? Privilege.NONE : new Privilege(runAs, runAs.toArray(Strings.EMPTY_ARRAY));
<<<<<<< HEAD
        final Role.Builder builder = Role.builder(roleNames.toArray(new String[roleNames.size()]), fieldPermissionsCache)
=======
        Role.Builder builder = Role.builder(roleNames.toArray(new String[roleNames.size()]))
>>>>>>> dc633e00
                .cluster(ClusterPrivilege.get(clusterPrivs))
                .runAs(runAsPrivilege);
        indicesPrivilegesMap.entrySet().forEach((entry) -> {
            MergeableIndicesPrivilege privilege = entry.getValue();
            builder.add(fieldPermissionsCache.getFieldPermissions(privilege.fieldPermissionsDefinition), privilege.query,
                    IndexPrivilege.get(privilege.privileges), privilege.indices.toArray(Strings.EMPTY_ARRAY));
        });

        if (applicationPrivilegesMap.isEmpty()) {
            listener.onResponse(builder.build());
        } else {
            final Set<String> applicationNames = applicationPrivilegesMap.keySet().stream()
                    .map(Tuple::v1)
                    .collect(Collectors.toSet());
            final Set<String> applicationPrivilegeNames = applicationPrivilegesMap.values().stream()
                    .flatMap(Collection::stream)
                    .collect(Collectors.toSet());
            privilegeStore.getPrivileges(applicationNames, applicationPrivilegeNames, ActionListener.wrap(appPrivileges -> {
                applicationPrivilegesMap.forEach((key, names) ->
                        builder.addApplicationPrivilege(ApplicationPrivilege.get(key.v1(), names, appPrivileges), key.v2()));
                listener.onResponse(builder.build());
            }, listener::onFailure));
        }
    }

    public void invalidateAll() {
        numInvalidation.incrementAndGet();
        negativeLookupCache.clear();
        try (ReleasableLock ignored = readLock.acquire()) {
            roleCache.invalidateAll();
        }
    }

    public void invalidate(String role) {
        numInvalidation.incrementAndGet();

        // the cache cannot be modified while doing this operation per the terms of the cache iterator
        try (ReleasableLock ignored = writeLock.acquire()) {
            Iterator<Set<String>> keyIter = roleCache.keys().iterator();
            while (keyIter.hasNext()) {
                Set<String> key = keyIter.next();
                if (key.contains(role)) {
                    keyIter.remove();
                }
            }
        }
        negativeLookupCache.remove(role);
    }

    public void usageStats(ActionListener<Map<String, Object>> listener) {
        final Map<String, Object> usage = new HashMap<>(2);
        usage.put("file", fileRolesStore.usageStats());
        nativeRolesStore.usageStats(ActionListener.wrap(map -> {
            usage.put("native", map);
            listener.onResponse(usage);
        }, listener::onFailure));
    }

    public void onSecurityIndexStateChange(SecurityIndexManager.State previousState, SecurityIndexManager.State currentState) {
        if (isMoveFromRedToNonRed(previousState, currentState) || isIndexDeleted(previousState, currentState) ||
            previousState.isIndexUpToDate != currentState.isIndexUpToDate) {
            invalidateAll();
        }
    }

    /**
     * A mutable class that can be used to represent the combination of one or more {@link IndicesPrivileges}
     */
    private static class MergeableIndicesPrivilege {
        private Set<String> indices;
        private Set<String> privileges;
        private FieldPermissionsDefinition fieldPermissionsDefinition;
        private Set<BytesReference> query = null;

        MergeableIndicesPrivilege(String[] indices, String[] privileges, @Nullable String[] grantedFields, @Nullable String[] deniedFields,
                                  @Nullable BytesReference query) {
            this.indices = newHashSet(Objects.requireNonNull(indices));
            this.privileges = newHashSet(Objects.requireNonNull(privileges));
            this.fieldPermissionsDefinition = new FieldPermissionsDefinition(grantedFields, deniedFields);
            if (query != null) {
                this.query = newHashSet(query);
            }
        }

        void merge(MergeableIndicesPrivilege other) {
            assert indices.equals(other.indices) : "index names must be equivalent in order to merge";
            Set<FieldGrantExcludeGroup> groups = new HashSet<>();
            groups.addAll(this.fieldPermissionsDefinition.getFieldGrantExcludeGroups());
            groups.addAll(other.fieldPermissionsDefinition.getFieldGrantExcludeGroups());
            this.fieldPermissionsDefinition = new FieldPermissionsDefinition(groups);
            this.privileges.addAll(other.privileges);

            if (this.query == null || other.query == null) {
                this.query = null;
            } else {
                this.query.addAll(other.query);
            }
        }
    }
}<|MERGE_RESOLUTION|>--- conflicted
+++ resolved
@@ -303,11 +303,7 @@
 
         final Set<String> clusterPrivs = clusterPrivileges.isEmpty() ? null : clusterPrivileges;
         final Privilege runAsPrivilege = runAs.isEmpty() ? Privilege.NONE : new Privilege(runAs, runAs.toArray(Strings.EMPTY_ARRAY));
-<<<<<<< HEAD
-        final Role.Builder builder = Role.builder(roleNames.toArray(new String[roleNames.size()]), fieldPermissionsCache)
-=======
-        Role.Builder builder = Role.builder(roleNames.toArray(new String[roleNames.size()]))
->>>>>>> dc633e00
+        final Role.Builder builder = Role.builder(roleNames.toArray(new String[roleNames.size()]))
                 .cluster(ClusterPrivilege.get(clusterPrivs))
                 .runAs(runAsPrivilege);
         indicesPrivilegesMap.entrySet().forEach((entry) -> {
