/*
 * Copyright Elasticsearch B.V. and/or licensed to Elasticsearch B.V. under one
 * or more contributor license agreements. Licensed under the Elastic License
 * 2.0; you may not use this file except in compliance with the Elastic License
 * 2.0.
 */
package org.elasticsearch.xpack.ml.datafeed.extractor.chunked;

import org.apache.logging.log4j.LogManager;
import org.apache.logging.log4j.Logger;
<<<<<<< HEAD
import org.elasticsearch.action.ActionRequestBuilder;
import org.elasticsearch.action.search.SearchRequest;
import org.elasticsearch.action.search.SearchRequestBuilder;
import org.elasticsearch.action.search.SearchResponse;
import org.elasticsearch.client.internal.Client;
import org.elasticsearch.search.aggregations.AggregationBuilders;
import org.elasticsearch.search.aggregations.InternalAggregations;
import org.elasticsearch.search.aggregations.metrics.Max;
import org.elasticsearch.search.aggregations.metrics.Min;
import org.elasticsearch.search.builder.SearchSourceBuilder;
import org.elasticsearch.xpack.core.ClientHelper;
=======
>>>>>>> ff0f83f5
import org.elasticsearch.xpack.core.ml.datafeed.DatafeedConfig;
import org.elasticsearch.xpack.core.ml.datafeed.SearchInterval;
import org.elasticsearch.xpack.ml.datafeed.extractor.DataExtractor;
import org.elasticsearch.xpack.ml.datafeed.extractor.DataExtractorFactory;

import java.io.IOException;
import java.util.NoSuchElementException;
import java.util.Objects;
import java.util.Optional;

/**
 * A wrapper {@link DataExtractor} that can be used with other extractors in order to perform
 * searches in smaller chunks of the time range.
 *
 * <p> The chunk span can be either specified or not. When not specified,
 * a heuristic is employed (see {@link #setUpChunkedSearch()}) to automatically determine the chunk span.
 * The search is set up by querying a data summary for the given time range
 * that includes the number of total hits and the earliest/latest times. Those are then used to determine the chunk span,
 * when necessary, and to jump the search forward to the time where the earliest data can be found.
 * If a search for a chunk returns empty, the set up is performed again for the remaining time.
 *
 * <p> Cancellation's behaviour depends on the delegate extractor.
 *
 * <p> Note that this class is NOT thread-safe.
 */
public class ChunkedDataExtractor implements DataExtractor {

    private static final Logger LOGGER = LogManager.getLogger(ChunkedDataExtractor.class);

    /** Let us set a minimum chunk span of 1 minute */
    private static final long MIN_CHUNK_SPAN = 60000L;

    private final DataExtractorFactory dataExtractorFactory;
    private final ChunkedDataExtractorContext context;
    private long currentStart;
    private long currentEnd;
    private long chunkSpan;
    private boolean isCancelled;
    private DataExtractor currentExtractor;

    public ChunkedDataExtractor(DataExtractorFactory dataExtractorFactory, ChunkedDataExtractorContext context) {
        this.dataExtractorFactory = Objects.requireNonNull(dataExtractorFactory);
        this.context = Objects.requireNonNull(context);
        this.currentStart = context.start();
        this.currentEnd = context.start();
        this.isCancelled = false;
    }

    @Override
    public DataSummary getSummary() {
        return null;
    }

    @Override
    public boolean hasNext() {
        boolean currentHasNext = currentExtractor != null && currentExtractor.hasNext();
        if (isCancelled()) {
            return currentHasNext;
        }
        return currentHasNext || currentEnd < context.end();
    }

    @Override
    public Result next() throws IOException {
        if (hasNext() == false) {
            throw new NoSuchElementException();
        }

        if (currentExtractor == null) {
            // This is the first time next is called
            setUpChunkedSearch();
        }

        return getNextStream();
    }

    private void setUpChunkedSearch() {
        DataSummary dataSummary = dataExtractorFactory.newExtractor(currentStart, context.end()).getSummary();
        if (dataSummary.hasData()) {
            currentStart = context.timeAligner().alignToFloor(dataSummary.earliestTime());
            currentEnd = currentStart;

            if (context.chunkSpan() != null) {
                chunkSpan = context.chunkSpan().getMillis();
            } else if (context.hasAggregations()) {
                // This heuristic is a direct copy of the manual chunking config auto-creation done in {@link DatafeedConfig}
                chunkSpan = DatafeedConfig.DEFAULT_AGGREGATION_CHUNKING_BUCKETS * context.histogramInterval();
            } else {
                long timeSpread = dataSummary.latestTime() - dataSummary.earliestTime();
                if (timeSpread <= 0) {
                    chunkSpan = context.end() - currentEnd;
                } else {
                    // The heuristic here is that we want a time interval where we expect roughly scrollSize documents
                    // (assuming data are uniformly spread over time).
                    // We have totalHits documents over dataTimeSpread (latestTime - earliestTime), we want scrollSize documents over chunk.
                    // Thus, the interval would be (scrollSize * dataTimeSpread) / totalHits.
                    // However, assuming this as the chunk span may often lead to half-filled pages or empty searches.
                    // It is beneficial to take a multiple of that. Based on benchmarking, we set this to 10x.
                    chunkSpan = Math.max(MIN_CHUNK_SPAN, 10 * (context.scrollSize() * timeSpread) / dataSummary.totalHits());
                }
            }

            chunkSpan = context.timeAligner().alignToCeil(chunkSpan);
            LOGGER.debug("[{}] Chunked search configured: chunk span = {} ms", context.jobId(), chunkSpan);
        } else {
            // search is over
            currentEnd = context.end();
            LOGGER.debug("[{}] Chunked search configured: no data found", context.jobId());
        }
    }

    private Result getNextStream() throws IOException {
        SearchInterval lastSearchInterval = new SearchInterval(context.start(), context.end());
        while (hasNext()) {
            boolean isNewSearch = false;

            if (currentExtractor == null || currentExtractor.hasNext() == false) {
                // First search or the current search finished; we can advance to the next search
                advanceTime();
                isNewSearch = true;
            }

            Result result = currentExtractor.next();
            lastSearchInterval = result.searchInterval();
            if (result.data().isPresent()) {
                return result;
            }

            if (isNewSearch && hasNext()) {
                // If it was a new search it means it returned 0 results. Thus,
                // we reconfigure and jump to the next time interval where there are data.
                // In theory, if everything is consistent, it would be sufficient to call
                // setUpChunkedSearch() here. However, the way that works is to take the
                // query from the datafeed config and add on some simple aggregations.
                // These aggregations are completely separate from any that might be defined
                // in the datafeed config. It is possible that the aggregations in the
                // datafeed config rather than the query are responsible for no data being
                // found. For example, "filter" or "bucket_selector" aggregations can do this.
                // Originally we thought this situation would never happen, with the query
                // selecting data and the aggregations just grouping it, but recently we've
                // seen cases of users filtering in the aggregations. Therefore, we
                // unconditionally advance the start time by one chunk here. setUpChunkedSearch()
                // might then advance substantially further, but in the pathological cases
                // where setUpChunkedSearch() thinks data exists at the current start time
                // while the datafeed's own aggregation doesn't, at least we'll step forward
                // a little bit rather than go into an infinite loop.
                currentStart += chunkSpan;
                setUpChunkedSearch();
            }
        }
        return new Result(lastSearchInterval, Optional.empty());
    }

    private void advanceTime() {
        currentStart = currentEnd;
        currentEnd = Math.min(currentStart + chunkSpan, context.end());
        currentExtractor = dataExtractorFactory.newExtractor(currentStart, currentEnd);
        LOGGER.debug("[{}] advances time to [{}, {})", context.jobId(), currentStart, currentEnd);
    }

    @Override
    public boolean isCancelled() {
        return isCancelled;
    }

    @Override
    public void cancel() {
        if (currentExtractor != null) {
            currentExtractor.cancel();
        }
        isCancelled = true;
    }

    @Override
    public void destroy() {
        cancel();
        if (currentExtractor != null) {
            currentExtractor.destroy();
        }
    }

    @Override
    public long getEndTime() {
        return context.end();
    }

    ChunkedDataExtractorContext getContext() {
        return context;
    }
<<<<<<< HEAD

    private class DataSummaryFactory {

        /**
         * If there are aggregations, an AggregatedDataSummary object is created. It returns a ScrollingDataSummary otherwise.
         *
         * By default a DatafeedConfig with aggregations, should already have a manual ChunkingConfig created.
         * However, the end user could have specifically set the ChunkingConfig to AUTO, which would not really work for aggregations.
         * So, if we need to gather an appropriate chunked time for aggregations, we can utilize the AggregatedDataSummary
         *
         * @return DataSummary object
         */
        private DataSummary buildDataSummary() {
            return context.hasAggregations ? newAggregatedDataSummary() : newScrolledDataSummary();
        }

        private DataSummary newScrolledDataSummary() {
            SearchRequestBuilder searchRequestBuilder = rangeSearchRequest();

            SearchResponse searchResponse = executeSearchRequest(searchRequestBuilder);
            try {
                LOGGER.debug("[{}] Scrolling Data summary response was obtained", context.jobId);
                timingStatsReporter.reportSearchDuration(searchResponse.getTook());

                long earliestTime = 0;
                long latestTime = 0;
                long totalHits = searchResponse.getHits().getTotalHits().value;
                if (totalHits > 0) {
                    InternalAggregations aggregations = searchResponse.getAggregations();
                    Min min = aggregations.get(EARLIEST_TIME);
                    earliestTime = (long) min.value();
                    Max max = aggregations.get(LATEST_TIME);
                    latestTime = (long) max.value();
                }
                return new ScrolledDataSummary(earliestTime, latestTime, totalHits);
            } finally {
                searchResponse.decRef();
            }
        }

        private DataSummary newAggregatedDataSummary() {
            // TODO: once RollupSearchAction is changed from indices:admin* to indices:data/read/* this branch is not needed
            ActionRequestBuilder<SearchRequest, SearchResponse> searchRequestBuilder =
                dataExtractorFactory instanceof RollupDataExtractorFactory ? rollupRangeSearchRequest() : rangeSearchRequest();
            SearchResponse searchResponse = executeSearchRequest(searchRequestBuilder);
            try {
                LOGGER.debug("[{}] Aggregating Data summary response was obtained", context.jobId);
                timingStatsReporter.reportSearchDuration(searchResponse.getTook());

                InternalAggregations aggregations = searchResponse.getAggregations();
                // This can happen if all the indices the datafeed is searching are deleted after it started.
                // Note that unlike the scrolled data summary method above we cannot check for this situation
                // by checking for zero hits, because aggregations that work on rollups return zero hits even
                // when they retrieve data.
                if (aggregations == null) {
                    return AggregatedDataSummary.noDataSummary(context.histogramInterval);
                }
                Min min = aggregations.get(EARLIEST_TIME);
                Max max = aggregations.get(LATEST_TIME);
                return new AggregatedDataSummary(min.value(), max.value(), context.histogramInterval);
            } finally {
                searchResponse.decRef();
            }
        }

        private SearchSourceBuilder rangeSearchBuilder() {
            return new SearchSourceBuilder().size(0)
                .query(DataExtractorUtils.wrapInTimeRangeQuery(context.query, context.timeField, currentStart, context.end))
                .runtimeMappings(context.runtimeMappings)
                .aggregation(AggregationBuilders.min(EARLIEST_TIME).field(context.timeField))
                .aggregation(AggregationBuilders.max(LATEST_TIME).field(context.timeField));
        }

        private SearchRequestBuilder rangeSearchRequest() {
            return new SearchRequestBuilder(client).setIndices(context.indices)
                .setIndicesOptions(context.indicesOptions)
                .setSource(rangeSearchBuilder())
                .setAllowPartialSearchResults(false)
                .setTrackTotalHits(true);
        }

        private RollupSearchAction.RequestBuilder rollupRangeSearchRequest() {
            SearchRequest searchRequest = new SearchRequest().indices(context.indices)
                .indicesOptions(context.indicesOptions)
                .allowPartialSearchResults(false)
                .source(rangeSearchBuilder());
            return new RollupSearchAction.RequestBuilder(client, searchRequest);
        }
    }

    private class ScrolledDataSummary implements DataSummary {

        private final long earliestTime;
        private final long latestTime;
        private final long totalHits;

        private ScrolledDataSummary(long earliestTime, long latestTime, long totalHits) {
            this.earliestTime = earliestTime;
            this.latestTime = latestTime;
            this.totalHits = totalHits;
        }

        @Override
        public long earliestTime() {
            return earliestTime;
        }

        @Override
        public long getDataTimeSpread() {
            return latestTime - earliestTime;
        }

        /**
         * The heuristic here is that we want a time interval where we expect roughly scrollSize documents
         * (assuming data are uniformly spread over time).
         * We have totalHits documents over dataTimeSpread (latestTime - earliestTime), we want scrollSize documents over chunk.
         * Thus, the interval would be (scrollSize * dataTimeSpread) / totalHits.
         * However, assuming this as the chunk span may often lead to half-filled pages or empty searches.
         * It is beneficial to take a multiple of that. Based on benchmarking, we set this to 10x.
         */
        @Override
        public long estimateChunk() {
            long dataTimeSpread = getDataTimeSpread();
            if (totalHits <= 0 || dataTimeSpread <= 0) {
                return context.end - currentEnd;
            }
            long estimatedChunk = 10 * (context.scrollSize * getDataTimeSpread()) / totalHits;
            return Math.max(estimatedChunk, MIN_CHUNK_SPAN);
        }

        @Override
        public boolean hasData() {
            return totalHits > 0;
        }
    }

    static class AggregatedDataSummary implements DataSummary {

        private final double earliestTime;
        private final double latestTime;
        private final long histogramIntervalMillis;

        static AggregatedDataSummary noDataSummary(long histogramInterval) {
            // hasData() uses infinity to mean no data
            return new AggregatedDataSummary(Double.POSITIVE_INFINITY, Double.POSITIVE_INFINITY, histogramInterval);
        }

        AggregatedDataSummary(double earliestTime, double latestTime, long histogramInterval) {
            this.earliestTime = earliestTime;
            this.latestTime = latestTime;
            this.histogramIntervalMillis = histogramInterval;
        }

        /**
         * This heuristic is a direct copy of the manual chunking config auto-creation done in {@link DatafeedConfig}
         */
        @Override
        public long estimateChunk() {
            return DatafeedConfig.DEFAULT_AGGREGATION_CHUNKING_BUCKETS * histogramIntervalMillis;
        }

        @Override
        public boolean hasData() {
            return (Double.isInfinite(earliestTime) || Double.isInfinite(latestTime)) == false;
        }

        @Override
        public long earliestTime() {
            return (long) earliestTime;
        }

        @Override
        public long getDataTimeSpread() {
            return (long) latestTime - (long) earliestTime;
        }
    }
=======
>>>>>>> ff0f83f5
}<|MERGE_RESOLUTION|>--- conflicted
+++ resolved
@@ -8,20 +8,6 @@
 
 import org.apache.logging.log4j.LogManager;
 import org.apache.logging.log4j.Logger;
-<<<<<<< HEAD
-import org.elasticsearch.action.ActionRequestBuilder;
-import org.elasticsearch.action.search.SearchRequest;
-import org.elasticsearch.action.search.SearchRequestBuilder;
-import org.elasticsearch.action.search.SearchResponse;
-import org.elasticsearch.client.internal.Client;
-import org.elasticsearch.search.aggregations.AggregationBuilders;
-import org.elasticsearch.search.aggregations.InternalAggregations;
-import org.elasticsearch.search.aggregations.metrics.Max;
-import org.elasticsearch.search.aggregations.metrics.Min;
-import org.elasticsearch.search.builder.SearchSourceBuilder;
-import org.elasticsearch.xpack.core.ClientHelper;
-=======
->>>>>>> ff0f83f5
 import org.elasticsearch.xpack.core.ml.datafeed.DatafeedConfig;
 import org.elasticsearch.xpack.core.ml.datafeed.SearchInterval;
 import org.elasticsearch.xpack.ml.datafeed.extractor.DataExtractor;
@@ -211,183 +197,4 @@
     ChunkedDataExtractorContext getContext() {
         return context;
     }
-<<<<<<< HEAD
-
-    private class DataSummaryFactory {
-
-        /**
-         * If there are aggregations, an AggregatedDataSummary object is created. It returns a ScrollingDataSummary otherwise.
-         *
-         * By default a DatafeedConfig with aggregations, should already have a manual ChunkingConfig created.
-         * However, the end user could have specifically set the ChunkingConfig to AUTO, which would not really work for aggregations.
-         * So, if we need to gather an appropriate chunked time for aggregations, we can utilize the AggregatedDataSummary
-         *
-         * @return DataSummary object
-         */
-        private DataSummary buildDataSummary() {
-            return context.hasAggregations ? newAggregatedDataSummary() : newScrolledDataSummary();
-        }
-
-        private DataSummary newScrolledDataSummary() {
-            SearchRequestBuilder searchRequestBuilder = rangeSearchRequest();
-
-            SearchResponse searchResponse = executeSearchRequest(searchRequestBuilder);
-            try {
-                LOGGER.debug("[{}] Scrolling Data summary response was obtained", context.jobId);
-                timingStatsReporter.reportSearchDuration(searchResponse.getTook());
-
-                long earliestTime = 0;
-                long latestTime = 0;
-                long totalHits = searchResponse.getHits().getTotalHits().value;
-                if (totalHits > 0) {
-                    InternalAggregations aggregations = searchResponse.getAggregations();
-                    Min min = aggregations.get(EARLIEST_TIME);
-                    earliestTime = (long) min.value();
-                    Max max = aggregations.get(LATEST_TIME);
-                    latestTime = (long) max.value();
-                }
-                return new ScrolledDataSummary(earliestTime, latestTime, totalHits);
-            } finally {
-                searchResponse.decRef();
-            }
-        }
-
-        private DataSummary newAggregatedDataSummary() {
-            // TODO: once RollupSearchAction is changed from indices:admin* to indices:data/read/* this branch is not needed
-            ActionRequestBuilder<SearchRequest, SearchResponse> searchRequestBuilder =
-                dataExtractorFactory instanceof RollupDataExtractorFactory ? rollupRangeSearchRequest() : rangeSearchRequest();
-            SearchResponse searchResponse = executeSearchRequest(searchRequestBuilder);
-            try {
-                LOGGER.debug("[{}] Aggregating Data summary response was obtained", context.jobId);
-                timingStatsReporter.reportSearchDuration(searchResponse.getTook());
-
-                InternalAggregations aggregations = searchResponse.getAggregations();
-                // This can happen if all the indices the datafeed is searching are deleted after it started.
-                // Note that unlike the scrolled data summary method above we cannot check for this situation
-                // by checking for zero hits, because aggregations that work on rollups return zero hits even
-                // when they retrieve data.
-                if (aggregations == null) {
-                    return AggregatedDataSummary.noDataSummary(context.histogramInterval);
-                }
-                Min min = aggregations.get(EARLIEST_TIME);
-                Max max = aggregations.get(LATEST_TIME);
-                return new AggregatedDataSummary(min.value(), max.value(), context.histogramInterval);
-            } finally {
-                searchResponse.decRef();
-            }
-        }
-
-        private SearchSourceBuilder rangeSearchBuilder() {
-            return new SearchSourceBuilder().size(0)
-                .query(DataExtractorUtils.wrapInTimeRangeQuery(context.query, context.timeField, currentStart, context.end))
-                .runtimeMappings(context.runtimeMappings)
-                .aggregation(AggregationBuilders.min(EARLIEST_TIME).field(context.timeField))
-                .aggregation(AggregationBuilders.max(LATEST_TIME).field(context.timeField));
-        }
-
-        private SearchRequestBuilder rangeSearchRequest() {
-            return new SearchRequestBuilder(client).setIndices(context.indices)
-                .setIndicesOptions(context.indicesOptions)
-                .setSource(rangeSearchBuilder())
-                .setAllowPartialSearchResults(false)
-                .setTrackTotalHits(true);
-        }
-
-        private RollupSearchAction.RequestBuilder rollupRangeSearchRequest() {
-            SearchRequest searchRequest = new SearchRequest().indices(context.indices)
-                .indicesOptions(context.indicesOptions)
-                .allowPartialSearchResults(false)
-                .source(rangeSearchBuilder());
-            return new RollupSearchAction.RequestBuilder(client, searchRequest);
-        }
-    }
-
-    private class ScrolledDataSummary implements DataSummary {
-
-        private final long earliestTime;
-        private final long latestTime;
-        private final long totalHits;
-
-        private ScrolledDataSummary(long earliestTime, long latestTime, long totalHits) {
-            this.earliestTime = earliestTime;
-            this.latestTime = latestTime;
-            this.totalHits = totalHits;
-        }
-
-        @Override
-        public long earliestTime() {
-            return earliestTime;
-        }
-
-        @Override
-        public long getDataTimeSpread() {
-            return latestTime - earliestTime;
-        }
-
-        /**
-         * The heuristic here is that we want a time interval where we expect roughly scrollSize documents
-         * (assuming data are uniformly spread over time).
-         * We have totalHits documents over dataTimeSpread (latestTime - earliestTime), we want scrollSize documents over chunk.
-         * Thus, the interval would be (scrollSize * dataTimeSpread) / totalHits.
-         * However, assuming this as the chunk span may often lead to half-filled pages or empty searches.
-         * It is beneficial to take a multiple of that. Based on benchmarking, we set this to 10x.
-         */
-        @Override
-        public long estimateChunk() {
-            long dataTimeSpread = getDataTimeSpread();
-            if (totalHits <= 0 || dataTimeSpread <= 0) {
-                return context.end - currentEnd;
-            }
-            long estimatedChunk = 10 * (context.scrollSize * getDataTimeSpread()) / totalHits;
-            return Math.max(estimatedChunk, MIN_CHUNK_SPAN);
-        }
-
-        @Override
-        public boolean hasData() {
-            return totalHits > 0;
-        }
-    }
-
-    static class AggregatedDataSummary implements DataSummary {
-
-        private final double earliestTime;
-        private final double latestTime;
-        private final long histogramIntervalMillis;
-
-        static AggregatedDataSummary noDataSummary(long histogramInterval) {
-            // hasData() uses infinity to mean no data
-            return new AggregatedDataSummary(Double.POSITIVE_INFINITY, Double.POSITIVE_INFINITY, histogramInterval);
-        }
-
-        AggregatedDataSummary(double earliestTime, double latestTime, long histogramInterval) {
-            this.earliestTime = earliestTime;
-            this.latestTime = latestTime;
-            this.histogramIntervalMillis = histogramInterval;
-        }
-
-        /**
-         * This heuristic is a direct copy of the manual chunking config auto-creation done in {@link DatafeedConfig}
-         */
-        @Override
-        public long estimateChunk() {
-            return DatafeedConfig.DEFAULT_AGGREGATION_CHUNKING_BUCKETS * histogramIntervalMillis;
-        }
-
-        @Override
-        public boolean hasData() {
-            return (Double.isInfinite(earliestTime) || Double.isInfinite(latestTime)) == false;
-        }
-
-        @Override
-        public long earliestTime() {
-            return (long) earliestTime;
-        }
-
-        @Override
-        public long getDataTimeSpread() {
-            return (long) latestTime - (long) earliestTime;
-        }
-    }
-=======
->>>>>>> ff0f83f5
 }