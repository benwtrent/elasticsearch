/*
 * Copyright Elasticsearch B.V. and/or licensed to Elasticsearch B.V. under one
 * or more contributor license agreements. Licensed under the Elastic License
 * 2.0 and the Server Side Public License, v 1; you may not use this file except
 * in compliance with, at your election, the Elastic License 2.0 or the Server
 * Side Public License, v 1.
 */

package org.elasticsearch.indices;

import org.elasticsearch.action.ActionRequest;
import org.elasticsearch.action.ActionResponse;
import org.elasticsearch.action.DocWriteResponse;
import org.elasticsearch.action.RequestBuilder;
import org.elasticsearch.cluster.ClusterState;
import org.elasticsearch.cluster.metadata.IndexMetadata;
import org.elasticsearch.index.IndexNotFoundException;
import org.elasticsearch.test.ESIntegTestCase;
import org.elasticsearch.xcontent.XContentType;
import org.junit.Before;

import java.time.ZoneOffset;
import java.time.ZonedDateTime;
import java.time.format.DateTimeFormatter;
import java.util.Locale;
import java.util.function.Consumer;

import static org.elasticsearch.test.hamcrest.ElasticsearchAssertions.assertHitCount;
import static org.elasticsearch.test.hamcrest.ElasticsearchAssertions.assertResponse;
import static org.elasticsearch.test.hamcrest.ElasticsearchAssertions.assertSearchHits;
import static org.hamcrest.Matchers.equalTo;
import static org.hamcrest.Matchers.is;
import static org.hamcrest.Matchers.notNullValue;

public class DateMathIndexExpressionsIntegrationIT extends ESIntegTestCase {
    private ZonedDateTime now;

    @Before
    public void setNow() {
        now = ZonedDateTime.now(ZoneOffset.UTC);
    }

    /**
     * the internal cluster calls System.nanoTime() and System.currentTimeMillis() during evaluations of requests
     * that need date-math index resolution. These are not mockable in these tests. As is, executing requests as-is
     * in these test cases can potentially result in invalid responses when day-boundaries are hit mid test run. Instead
     * of failing when index resolution with `now` is one day off, this method wraps calls with the assumption that
     * the day did not change during the test run.
     */
    public <Q extends ActionRequest, R extends ActionResponse> void dateSensitiveGet(RequestBuilder<Q, R> builder, Consumer<R> consumer) {
        Runnable dayChangeAssumption = () -> assumeTrue(
            "day changed between requests",
            ZonedDateTime.now(ZoneOffset.UTC).getDayOfYear() == now.getDayOfYear()
        );
        try {
            assertResponse(builder, response -> {
                dayChangeAssumption.run();
                consumer.accept(response);
            });
        } catch (IndexNotFoundException e) {
            // index resolver throws this if it does not find the exact index due to day changes
            dayChangeAssumption.run();
            throw e;
        }

    }

    public void testIndexNameDateMathExpressions() {
        String index1 = ".marvel-" + DateTimeFormatter.ofPattern("yyyy.MM.dd", Locale.ROOT).format(now);
        String index2 = ".marvel-" + DateTimeFormatter.ofPattern("yyyy.MM.dd", Locale.ROOT).format(now.minusDays(1));
        String index3 = ".marvel-" + DateTimeFormatter.ofPattern("yyyy.MM.dd", Locale.ROOT).format(now.minusDays(2));
        createIndex(index1, index2, index3);

        dateSensitiveGet(indicesAdmin().prepareGetSettings(index1, index2, index3), response -> {
            assertEquals(index1, response.getSetting(index1, IndexMetadata.SETTING_INDEX_PROVIDED_NAME));
            assertEquals(index2, response.getSetting(index2, IndexMetadata.SETTING_INDEX_PROVIDED_NAME));
            assertEquals(index3, response.getSetting(index3, IndexMetadata.SETTING_INDEX_PROVIDED_NAME));
        });

        String dateMathExp1 = "<.marvel-{now/d}>";
        String dateMathExp2 = "<.marvel-{now/d-1d}>";
        String dateMathExp3 = "<.marvel-{now/d-2d}>";
        prepareIndex(dateMathExp1).setId("1").setSource("{}", XContentType.JSON).get();
        prepareIndex(dateMathExp2).setId("2").setSource("{}", XContentType.JSON).get();
        prepareIndex(dateMathExp3).setId("3").setSource("{}", XContentType.JSON).get();
        refresh();

        dateSensitiveGet(prepareSearch(dateMathExp1, dateMathExp2, dateMathExp3), response -> {
            assertHitCount(response, 3);
            assertSearchHits(response, "1", "2", "3");
        });

        dateSensitiveGet(client().prepareGet(dateMathExp1, "1"), response -> {
            assertThat(response.isExists(), is(true));
            assertThat(response.getId(), equalTo("1"));
        });

        dateSensitiveGet(client().prepareGet(dateMathExp2, "2"), response -> {
            assertThat(response.isExists(), is(true));
            assertThat(response.getId(), equalTo("2"));
        });

        dateSensitiveGet(client().prepareGet(dateMathExp3, "3"), response -> {
            assertThat(response.isExists(), is(true));
            assertThat(response.getId(), equalTo("3"));
        });

        dateSensitiveGet(client().prepareMultiGet().add(dateMathExp1, "1").add(dateMathExp2, "2").add(dateMathExp3, "3"), response -> {
            assertThat(response.getResponses()[0].getResponse().isExists(), is(true));
            assertThat(response.getResponses()[0].getResponse().getId(), equalTo("1"));
            assertThat(response.getResponses()[1].getResponse().isExists(), is(true));
            assertThat(response.getResponses()[1].getResponse().getId(), equalTo("2"));
            assertThat(response.getResponses()[2].getResponse().isExists(), is(true));
            assertThat(response.getResponses()[2].getResponse().getId(), equalTo("3"));
        });

        dateSensitiveGet(indicesAdmin().prepareStats(dateMathExp1, dateMathExp2, dateMathExp3), response -> {
            assertThat(response.getIndex(index1), notNullValue());
            assertThat(response.getIndex(index2), notNullValue());
            assertThat(response.getIndex(index3), notNullValue());
        });

        dateSensitiveGet(client().prepareDelete(dateMathExp1, "1"), response -> {
            assertEquals(DocWriteResponse.Result.DELETED, response.getResult());
            assertThat(response.getId(), equalTo("1"));
        });

        dateSensitiveGet(client().prepareDelete(dateMathExp2, "2"), response -> {
            assertEquals(DocWriteResponse.Result.DELETED, response.getResult());
            assertThat(response.getId(), equalTo("2"));
        });

        dateSensitiveGet(client().prepareDelete(dateMathExp3, "3"), response -> {
            assertEquals(DocWriteResponse.Result.DELETED, response.getResult());
            assertThat(response.getId(), equalTo("3"));
        });
    }

    public void testAutoCreateIndexWithDateMathExpression() {
        String index1 = ".marvel-" + DateTimeFormatter.ofPattern("yyyy.MM.dd", Locale.ROOT).format(now);
        String index2 = ".marvel-" + DateTimeFormatter.ofPattern("yyyy.MM.dd", Locale.ROOT).format(now.minusDays(1));
        String index3 = ".marvel-" + DateTimeFormatter.ofPattern("yyyy.MM.dd", Locale.ROOT).format(now.minusDays(2));

        String dateMathExp1 = "<.marvel-{now/d}>";
        String dateMathExp2 = "<.marvel-{now/d-1d}>";
        String dateMathExp3 = "<.marvel-{now/d-2d}>";
        prepareIndex(dateMathExp1).setId("1").setSource("{}", XContentType.JSON).get();
        prepareIndex(dateMathExp2).setId("2").setSource("{}", XContentType.JSON).get();
        prepareIndex(dateMathExp3).setId("3").setSource("{}", XContentType.JSON).get();
        refresh();

        dateSensitiveGet(prepareSearch(dateMathExp1, dateMathExp2, dateMathExp3), response -> {
            assertHitCount(response, 3);
            assertSearchHits(response, "1", "2", "3");
        });

        dateSensitiveGet(indicesAdmin().prepareStats(dateMathExp1, dateMathExp2, dateMathExp3), response -> {
            assertThat(response.getIndex(index1), notNullValue());
            assertThat(response.getIndex(index2), notNullValue());
            assertThat(response.getIndex(index3), notNullValue());
        });
    }

    public void testCreateIndexWithDateMathExpression() {
        String index1 = ".marvel-" + DateTimeFormatter.ofPattern("yyyy.MM.dd", Locale.ROOT).format(now);
        String index2 = ".marvel-" + DateTimeFormatter.ofPattern("yyyy.MM.dd", Locale.ROOT).format(now.minusDays(1));
        String index3 = ".marvel-" + DateTimeFormatter.ofPattern("yyyy.MM.dd", Locale.ROOT).format(now.minusDays(2));

        String dateMathExp1 = "<.marvel-{now/d}>";
        String dateMathExp2 = "<.marvel-{now/d-1d}>";
        String dateMathExp3 = "<.marvel-{now/d-2d}>";
        createIndex(dateMathExp1, dateMathExp2, dateMathExp3);

        dateSensitiveGet(indicesAdmin().prepareGetSettings(index1, index2, index3), response -> {
            assertEquals(dateMathExp1, response.getSetting(index1, IndexMetadata.SETTING_INDEX_PROVIDED_NAME));
            assertEquals(dateMathExp2, response.getSetting(index2, IndexMetadata.SETTING_INDEX_PROVIDED_NAME));
            assertEquals(dateMathExp3, response.getSetting(index3, IndexMetadata.SETTING_INDEX_PROVIDED_NAME));
        });

<<<<<<< HEAD
        ClusterState clusterState = clusterAdmin().prepareState().get().getState();
        assertThat(clusterState.metadata().getProject().index(index1), notNullValue());
        assertThat(clusterState.metadata().getProject().index(index2), notNullValue());
        assertThat(clusterState.metadata().getProject().index(index3), notNullValue());
=======
        ClusterState clusterState = clusterAdmin().prepareState(TEST_REQUEST_TIMEOUT).get().getState();
        assertThat(clusterState.metadata().index(index1), notNullValue());
        assertThat(clusterState.metadata().index(index2), notNullValue());
        assertThat(clusterState.metadata().index(index3), notNullValue());
>>>>>>> ecd887d6
    }
}<|MERGE_RESOLUTION|>--- conflicted
+++ resolved
@@ -177,16 +177,9 @@
             assertEquals(dateMathExp3, response.getSetting(index3, IndexMetadata.SETTING_INDEX_PROVIDED_NAME));
         });
 
-<<<<<<< HEAD
-        ClusterState clusterState = clusterAdmin().prepareState().get().getState();
+        ClusterState clusterState = clusterAdmin().prepareState(TEST_REQUEST_TIMEOUT).get().getState();
         assertThat(clusterState.metadata().getProject().index(index1), notNullValue());
         assertThat(clusterState.metadata().getProject().index(index2), notNullValue());
         assertThat(clusterState.metadata().getProject().index(index3), notNullValue());
-=======
-        ClusterState clusterState = clusterAdmin().prepareState(TEST_REQUEST_TIMEOUT).get().getState();
-        assertThat(clusterState.metadata().index(index1), notNullValue());
-        assertThat(clusterState.metadata().index(index2), notNullValue());
-        assertThat(clusterState.metadata().index(index3), notNullValue());
->>>>>>> ecd887d6
     }
 }