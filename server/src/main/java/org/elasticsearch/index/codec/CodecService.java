/*
 * Copyright Elasticsearch B.V. and/or licensed to Elasticsearch B.V. under one
 * or more contributor license agreements. Licensed under the "Elastic License
 * 2.0", the "GNU Affero General Public License v3.0 only", and the "Server Side
 * Public License v 1"; you may not use this file except in compliance with, at
 * your election, the "Elastic License 2.0", the "GNU Affero General Public
 * License v3.0 only", or the "Server Side Public License, v 1".
 */

package org.elasticsearch.index.codec;

import org.apache.lucene.codecs.Codec;
import org.apache.lucene.codecs.FieldInfosFormat;
import org.apache.lucene.codecs.FilterCodec;
import org.apache.lucene.codecs.lucene912.Lucene912Codec;
import org.elasticsearch.common.util.BigArrays;
import org.elasticsearch.common.util.FeatureFlag;
import org.elasticsearch.core.Nullable;
import org.elasticsearch.index.codec.zstd.Zstd814StoredFieldsFormat;
import org.elasticsearch.index.mapper.MapperService;

import java.util.HashMap;
import java.util.Map;
import java.util.stream.Collectors;

/**
 * Since Lucene 4.0 low level index segments are read and written through a
 * codec layer that allows to use use-case specific file formats &amp;
 * data-structures per field. Elasticsearch exposes the full
 * {@link Codec} capabilities through this {@link CodecService}.
 */
public class CodecService implements CodecProvider {

    public static final FeatureFlag ZSTD_STORED_FIELDS_FEATURE_FLAG = new FeatureFlag("zstd_stored_fields");

    private final Map<String, Codec> codecs;

    public static final String DEFAULT_CODEC = "default";
    public static final String LEGACY_DEFAULT_CODEC = "legacy_default"; // escape hatch
    public static final String BEST_COMPRESSION_CODEC = "best_compression";
    public static final String LEGACY_BEST_COMPRESSION_CODEC = "legacy_best_compression"; // escape hatch

    /** the raw unfiltered lucene default. useful for testing */
    public static final String LUCENE_DEFAULT_CODEC = "lucene_default";

    public CodecService(@Nullable MapperService mapperService, BigArrays bigArrays) {
        final var codecs = new HashMap<String, Codec>();

        Codec legacyBestSpeedCodec = new LegacyPerFieldMapperCodec(Lucene912Codec.Mode.BEST_SPEED, mapperService, bigArrays);
        if (ZSTD_STORED_FIELDS_FEATURE_FLAG.isEnabled()) {
            codecs.put(DEFAULT_CODEC, new PerFieldMapperCodec(Zstd814StoredFieldsFormat.Mode.BEST_SPEED, mapperService, bigArrays));
        } else {
            codecs.put(DEFAULT_CODEC, legacyBestSpeedCodec);
        }
        codecs.put(LEGACY_DEFAULT_CODEC, legacyBestSpeedCodec);

<<<<<<< HEAD
        Codec legacyBestCompressionCodec = new LegacyPerFieldMapperCodec(Lucene912Codec.Mode.BEST_COMPRESSION, mapperService, bigArrays);
        if (ZSTD_STORED_FIELDS_FEATURE_FLAG.isEnabled()) {
            codecs.put(
                BEST_COMPRESSION_CODEC,
                new PerFieldMapperCodec(Zstd814StoredFieldsFormat.Mode.BEST_COMPRESSION, mapperService, bigArrays)
            );
        } else {
            codecs.put(BEST_COMPRESSION_CODEC, legacyBestCompressionCodec);
        }
=======
        codecs.put(
            BEST_COMPRESSION_CODEC,
            new PerFieldMapperCodec(Zstd814StoredFieldsFormat.Mode.BEST_COMPRESSION, mapperService, bigArrays)
        );
        Codec legacyBestCompressionCodec = new LegacyPerFieldMapperCodec(Lucene99Codec.Mode.BEST_COMPRESSION, mapperService, bigArrays);
>>>>>>> 81041b47
        codecs.put(LEGACY_BEST_COMPRESSION_CODEC, legacyBestCompressionCodec);

        codecs.put(LUCENE_DEFAULT_CODEC, Codec.getDefault());
        for (String codec : Codec.availableCodecs()) {
            codecs.put(codec, Codec.forName(codec));
        }
        this.codecs = codecs.entrySet().stream().collect(Collectors.toUnmodifiableMap(Map.Entry::getKey, e -> {
            var codec = e.getValue();
            if (codec instanceof DeduplicateFieldInfosCodec) {
                return codec;
            }
            return new DeduplicateFieldInfosCodec(codec.getName(), codec);
        }));
    }

    public Codec codec(String name) {
        Codec codec = codecs.get(name);
        if (codec == null) {
            throw new IllegalArgumentException("failed to find codec [" + name + "]");
        }
        return codec;
    }

    /**
     * Returns all registered available codec names.
     */
    @Override
    public String[] availableCodecs() {
        return codecs.keySet().toArray(new String[0]);
    }

    public static class DeduplicateFieldInfosCodec extends FilterCodec {

        private final DeduplicatingFieldInfosFormat deduplicatingFieldInfosFormat;

        @SuppressWarnings("this-escape")
        protected DeduplicateFieldInfosCodec(String name, Codec delegate) {
            super(name, delegate);
            this.deduplicatingFieldInfosFormat = new DeduplicatingFieldInfosFormat(super.fieldInfosFormat());
        }

        @Override
        public final FieldInfosFormat fieldInfosFormat() {
            return deduplicatingFieldInfosFormat;
        }

        public final Codec delegate() {
            return delegate;
        }

    }
}<|MERGE_RESOLUTION|>--- conflicted
+++ resolved
@@ -54,23 +54,11 @@
         }
         codecs.put(LEGACY_DEFAULT_CODEC, legacyBestSpeedCodec);
 
-<<<<<<< HEAD
-        Codec legacyBestCompressionCodec = new LegacyPerFieldMapperCodec(Lucene912Codec.Mode.BEST_COMPRESSION, mapperService, bigArrays);
-        if (ZSTD_STORED_FIELDS_FEATURE_FLAG.isEnabled()) {
-            codecs.put(
-                BEST_COMPRESSION_CODEC,
-                new PerFieldMapperCodec(Zstd814StoredFieldsFormat.Mode.BEST_COMPRESSION, mapperService, bigArrays)
-            );
-        } else {
-            codecs.put(BEST_COMPRESSION_CODEC, legacyBestCompressionCodec);
-        }
-=======
         codecs.put(
             BEST_COMPRESSION_CODEC,
             new PerFieldMapperCodec(Zstd814StoredFieldsFormat.Mode.BEST_COMPRESSION, mapperService, bigArrays)
         );
-        Codec legacyBestCompressionCodec = new LegacyPerFieldMapperCodec(Lucene99Codec.Mode.BEST_COMPRESSION, mapperService, bigArrays);
->>>>>>> 81041b47
+        Codec legacyBestCompressionCodec = new LegacyPerFieldMapperCodec(Lucene912Codec.Mode.BEST_COMPRESSION, mapperService, bigArrays);
         codecs.put(LEGACY_BEST_COMPRESSION_CODEC, legacyBestCompressionCodec);
 
         codecs.put(LUCENE_DEFAULT_CODEC, Codec.getDefault());
