--- conflicted
+++ resolved
@@ -343,7 +343,6 @@
         boolean quantized = false;
         float centroidDp;
         final float[] centroid;
-        long estimatePos;
         long slicePos;
         float centroidScore;
         OptimizedScalarQuantizer.QuantizationResult queryCorrections;
@@ -399,11 +398,7 @@
             return vectors;
         }
 
-<<<<<<< HEAD
         float scoreIndividually(int block) throws IOException {
-=======
-        private float scoreIndividually(int offset) throws IOException {
->>>>>>> eac438be
             float maxScore = Float.NEGATIVE_INFINITY;
             int absOffset = block * BULK_SIZE;
             // get to the slice position for the given block, past the estimator
@@ -463,13 +458,8 @@
             return docToScore;
         }
 
-<<<<<<< HEAD
-        private static int collect(int[] docIds, int blk, KnnCollector knnCollector, float[] scores) {
-            int scoredDocs = 0;
+        private static void collectBulk(int[] docIds, int blk, KnnCollector knnCollector, float[] scores) {
             int offset = blk * ES91OSQVectorsScorer.BULK_SIZE;
-=======
-        private static void collectBulk(int[] docIds, int offset, KnnCollector knnCollector, float[] scores) {
->>>>>>> eac438be
             for (int i = 0; i < ES91OSQVectorsScorer.BULK_SIZE; i++) {
                 final int doc = docIds[offset + i];
                 if (doc != -1) {
@@ -482,12 +472,11 @@
         public int visit(KnnCollector knnCollector) throws IOException {
             // block processing
             int scoredDocs = 0;
-<<<<<<< HEAD
             int numBlks = vectors / BULK_SIZE;
             int blk = 0;
             for (; blk < numBlks; blk++) {
-                int docsToScore = BULK_SIZE - filterDocs(docIdsScratch, blk * BULK_SIZE, needsScoring);
-                if (docsToScore == 0) {
+                final int docsToBulkScore = acceptDocs == null ? BULK_SIZE : docToBulkScore(docIdsScratch, blk * BULK_SIZE, acceptDocs);
+                if (docsToBulkScore == 0) {
                     continue;
                 }
                 quantizeQueryIfNecessary();
@@ -520,22 +509,8 @@
                 }
                 indexInput.seek(slicePos + (blk * quantizedBlockSize) + quantizedByteLength);
                 float maxScore;
-                if (docsToScore < BULK_SIZE / 2) {
+                if (docsToBulkScore < BULK_SIZE / 2) {
                     maxScore = scoreIndividually(blk);
-=======
-            int limit = vectors - BULK_SIZE + 1;
-            int i = 0;
-            for (; i < limit; i += BULK_SIZE) {
-                final int docsToBulkScore = acceptDocs == null ? BULK_SIZE : docToBulkScore(docIdsScratch, i, acceptDocs);
-                if (docsToBulkScore == 0) {
-                    continue;
-                }
-                quantizeQueryIfNecessary();
-                indexInput.seek(slicePos + i * quantizedByteLength);
-                final float maxScore;
-                if (docsToBulkScore < BULK_SIZE / 2) {
-                    maxScore = scoreIndividually(i);
->>>>>>> eac438be
                 } else {
                     maxScore = osqVectorsScorer.scoreBulk(
                         quantizedQueryScratch,
@@ -549,26 +524,15 @@
                     );
                 }
                 if (knnCollector.minCompetitiveSimilarity() < maxScore) {
-<<<<<<< HEAD
-                    scoredDocs += collect(docIdsScratch, blk, knnCollector, scores);
-=======
-                    collectBulk(docIdsScratch, i, knnCollector, scores);
->>>>>>> eac438be
+                    collectBulk(docIdsScratch, blk, knnCollector, scores);
                 }
                 scoredDocs += docsToBulkScore;
             }
-<<<<<<< HEAD
             // get to the tail
             long slicePos = this.slicePos + (numBlks * quantizedBlockSize);
             for (int d = numBlks * BULK_SIZE, posIdx = 0; d < vectors; d++, posIdx++) {
                 int doc = docIdsScratch[d];
-                if (needsScoring.test(doc)) {
-=======
-            // process tail
-            for (; i < vectors; i++) {
-                int doc = docIdsScratch[i];
                 if (acceptDocs == null || acceptDocs.get(doc)) {
->>>>>>> eac438be
                     quantizeQueryIfNecessary();
                     indexInput.seek(slicePos + posIdx * quantizedByteLength);
                     float qcDist = osqVectorsScorer.quantizeScore(quantizedQueryScratch);
