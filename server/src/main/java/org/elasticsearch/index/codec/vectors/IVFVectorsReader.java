--- conflicted
+++ resolved
@@ -259,11 +259,7 @@
         // TODO do we need to handle nested doc counts similarly to how we handle
         // filtering? E.g. keep exploring until we hit an expected number of parent documents vs. child vectors?
         while (centroidIterator.hasNext()
-<<<<<<< HEAD
-            && (((float) actualDocs / numVectors) < percent || knnCollectorImpl.numCollected() < knnCollector.k())) {
-=======
-            && (centroidsVisited < nProbe || knnCollector.minCompetitiveSimilarity() == Float.NEGATIVE_INFINITY)) {
->>>>>>> 5142d3d7
+            && (((float) actualDocs / numVectors) < percent ||knnCollector.minCompetitiveSimilarity() == Float.NEGATIVE_INFINITY)) {
             ++centroidsVisited;
             // todo do we actually need to know the score???
             long offset = centroidIterator.nextPostingListOffset();
