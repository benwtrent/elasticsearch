/*
 * Copyright Elasticsearch B.V. and/or licensed to Elasticsearch B.V. under one
 * or more contributor license agreements. Licensed under the "Elastic License
 * 2.0", the "GNU Affero General Public License v3.0 only", and the "Server Side
 * Public License v 1"; you may not use this file except in compliance with, at
 * your election, the "Elastic License 2.0", the "GNU Affero General Public
 * License v3.0 only", or the "Server Side Public License, v 1".
 */

package org.elasticsearch.index.codec.vectors;

import org.apache.lucene.codecs.hnsw.FlatVectorsWriter;
import org.apache.lucene.index.FieldInfo;
import org.apache.lucene.index.FloatVectorValues;
import org.apache.lucene.index.MergeState;
import org.apache.lucene.index.SegmentWriteState;
import org.apache.lucene.store.IOContext;
import org.apache.lucene.store.IndexInput;
import org.apache.lucene.store.IndexOutput;
import org.apache.lucene.util.IntroSorter;
import org.apache.lucene.util.VectorUtil;
import org.apache.lucene.util.hnsw.IntToIntFunction;
import org.elasticsearch.index.codec.vectors.cluster.HierarchicalKMeans;
import org.elasticsearch.index.codec.vectors.cluster.KMeansResult;
import org.elasticsearch.logging.LogManager;
import org.elasticsearch.logging.Logger;
import org.elasticsearch.simdvec.ES91OSQVectorsScorer;

import java.io.IOException;
import java.nio.ByteBuffer;
import java.nio.ByteOrder;
import java.util.Arrays;

/**
 * Default implementation of {@link IVFVectorsWriter}. It uses {@link HierarchicalKMeans} algorithm to
 * partition the vector space, and then stores the centroids and posting list in a sequential
 * fashion.
 */
public class DefaultIVFVectorsWriter extends IVFVectorsWriter {
    private static final Logger logger = LogManager.getLogger(DefaultIVFVectorsWriter.class);

    private final int vectorPerCluster;

    public DefaultIVFVectorsWriter(SegmentWriteState state, FlatVectorsWriter rawVectorDelegate, int vectorPerCluster) throws IOException {
        super(state, rawVectorDelegate);
        this.vectorPerCluster = vectorPerCluster;
    }

    @Override
    long[] buildAndWritePostingsLists(
        FieldInfo fieldInfo,
        CentroidSupplier centroidSupplier,
        FloatVectorValues floatVectorValues,
        IndexOutput postingsOutput,
        int[] assignments,
        int[] overspillAssignments
    ) throws IOException {
        int[] centroidVectorCount = new int[centroidSupplier.size()];
        for (int i = 0; i < assignments.length; i++) {
            centroidVectorCount[assignments[i]]++;
            // if soar assignments are present, count them as well
            if (overspillAssignments.length > i && overspillAssignments[i] != -1) {
                centroidVectorCount[overspillAssignments[i]]++;
            }
        }

        int[][] assignmentsByCluster = new int[centroidSupplier.size()][];
        for (int c = 0; c < centroidSupplier.size(); c++) {
            assignmentsByCluster[c] = new int[centroidVectorCount[c]];
        }
        Arrays.fill(centroidVectorCount, 0);

        for (int i = 0; i < assignments.length; i++) {
            int c = assignments[i];
            assignmentsByCluster[c][centroidVectorCount[c]++] = i;
            // if soar assignments are present, add them to the cluster as well
            if (overspillAssignments.length > i) {
                int s = overspillAssignments[i];
                if (s != -1) {
                    assignmentsByCluster[s][centroidVectorCount[s]++] = i;
                }
            }
        }
        // write the posting lists
        final long[] offsets = new long[centroidSupplier.size()];
        DocIdsWriter docIdsWriter = new DocIdsWriter();
        DiskBBQBulkWriter bulkWriter = new DiskBBQBulkWriter.OneBitDiskBBQBulkWriter(ES91OSQVectorsScorer.BULK_SIZE, postingsOutput);
        OnHeapQuantizedVectors onHeapQuantizedVectors = new OnHeapQuantizedVectors(
            floatVectorValues,
            fieldInfo.getVectorDimension(),
            new OptimizedScalarQuantizer(fieldInfo.getVectorSimilarityFunction())
        );
        int[] docIds = null;
        int[] clusterOrds = null;
        for (int c = 0; c < centroidSupplier.size(); c++) {
            float[] centroid = centroidSupplier.centroid(c);
            int[] cluster = assignmentsByCluster[c];
            // TODO align???
            offsets[c] = postingsOutput.getFilePointer();
            int size = cluster.length;
            if (docIds == null || docIds.length < size) {
                docIds = new int[size];
                clusterOrds = new int[size];
            }
            for (int j = 0; j < size; j++) {
                docIds[j] = floatVectorValues.ordToDoc(cluster[j]);
                clusterOrds[j] = j;
            }
            final int[] finalDocs = docIds;
            final int[] finalOrds = clusterOrds;
            // sort cluster.buffer by docIds values, this way cluster ordinals are sorted by docIds
            new IntSorter(clusterOrds, i -> finalDocs[i]).sort(0, size);
            postingsOutput.writeVInt(size);
            postingsOutput.writeInt(Float.floatToIntBits(VectorUtil.dotProduct(centroid, centroid)));
            onHeapQuantizedVectors.reset(centroid, size, ord -> cluster[ord]);
            // TODO we might want to consider putting the docIds in a separate file
            // to aid with only having to fetch vectors from slower storage when they are required
            // keeping them in the same file indicates we pull the entire file into cache
<<<<<<< HEAD
            docIdsWriter.writeDocIds(j -> finalDocs[finalOrds[j]], size, postingsOutput);
            bulkWriter.writeOrds(j -> cluster[finalOrds[j]], cluster.length, centroid);
=======
            docIdsWriter.writeDocIds(j -> floatVectorValues.ordToDoc(cluster[j]), size, postingsOutput);
            bulkWriter.writeVectors(onHeapQuantizedVectors);
>>>>>>> 467fc7ad
        }

        if (logger.isDebugEnabled()) {
            printClusterQualityStatistics(assignmentsByCluster);
        }

        return offsets;
    }

    @Override
    long[] buildAndWritePostingsLists(
        FieldInfo fieldInfo,
        CentroidSupplier centroidSupplier,
        FloatVectorValues floatVectorValues,
        IndexOutput postingsOutput,
        MergeState mergeState,
        int[] assignments,
        int[] overspillAssignments
    ) throws IOException {
        // first, quantize all the vectors into a temporary file
        String quantizedVectorsTempName = null;
        IndexOutput quantizedVectorsTemp = null;
        boolean success = false;
        try {
            quantizedVectorsTemp = mergeState.segmentInfo.dir.createTempOutput(mergeState.segmentInfo.name, "qvec_", IOContext.DEFAULT);
            quantizedVectorsTempName = quantizedVectorsTemp.getName();
            OptimizedScalarQuantizer quantizer = new OptimizedScalarQuantizer(fieldInfo.getVectorSimilarityFunction());
            int[] quantized = new int[fieldInfo.getVectorDimension()];
            byte[] binary = new byte[BQVectorUtils.discretize(fieldInfo.getVectorDimension(), 64) / 8];
            float[] overspillScratch = new float[fieldInfo.getVectorDimension()];
            for (int i = 0; i < assignments.length; i++) {
                int c = assignments[i];
                float[] centroid = centroidSupplier.centroid(c);
                float[] vector = floatVectorValues.vectorValue(i);
                boolean overspill = overspillAssignments.length > i && overspillAssignments[i] != -1;
                // if overspilling, this means we quantize twice, and quantization mutates the in-memory representation of the vector
                // so, make a copy of the vector to avoid mutating it
                if (overspill) {
                    System.arraycopy(vector, 0, overspillScratch, 0, fieldInfo.getVectorDimension());
                }

                OptimizedScalarQuantizer.QuantizationResult result = quantizer.scalarQuantize(vector, quantized, (byte) 1, centroid);
                BQVectorUtils.packAsBinary(quantized, binary);
                writeQuantizedValue(quantizedVectorsTemp, binary, result);
                if (overspill) {
                    int s = overspillAssignments[i];
                    // write the overspill vector as well
                    result = quantizer.scalarQuantize(overspillScratch, quantized, (byte) 1, centroidSupplier.centroid(s));
                    BQVectorUtils.packAsBinary(quantized, binary);
                    writeQuantizedValue(quantizedVectorsTemp, binary, result);
                } else {
                    // write a zero vector for the overspill
                    Arrays.fill(binary, (byte) 0);
                    OptimizedScalarQuantizer.QuantizationResult zeroResult = new OptimizedScalarQuantizer.QuantizationResult(0f, 0f, 0f, 0);
                    writeQuantizedValue(quantizedVectorsTemp, binary, zeroResult);
                }
            }
            // close the temporary file so we can read it later
            quantizedVectorsTemp.close();
            success = true;
        } finally {
            if (success == false && quantizedVectorsTemp != null) {
                mergeState.segmentInfo.dir.deleteFile(quantizedVectorsTemp.getName());
            }
        }
        int[] centroidVectorCount = new int[centroidSupplier.size()];
        for (int i = 0; i < assignments.length; i++) {
            centroidVectorCount[assignments[i]]++;
            // if soar assignments are present, count them as well
            if (overspillAssignments.length > i && overspillAssignments[i] != -1) {
                centroidVectorCount[overspillAssignments[i]]++;
            }
        }

        int[][] assignmentsByCluster = new int[centroidSupplier.size()][];
        boolean[][] isOverspillByCluster = new boolean[centroidSupplier.size()][];
        for (int c = 0; c < centroidSupplier.size(); c++) {
            assignmentsByCluster[c] = new int[centroidVectorCount[c]];
            isOverspillByCluster[c] = new boolean[centroidVectorCount[c]];
        }
        Arrays.fill(centroidVectorCount, 0);

        for (int i = 0; i < assignments.length; i++) {
            int c = assignments[i];
            assignmentsByCluster[c][centroidVectorCount[c]++] = i;
            // if soar assignments are present, add them to the cluster as well
            if (overspillAssignments.length > i) {
                int s = overspillAssignments[i];
                if (s != -1) {
                    assignmentsByCluster[s][centroidVectorCount[s]] = i;
                    isOverspillByCluster[s][centroidVectorCount[s]++] = true;
                }
            }
        }
        // now we can read the quantized vectors from the temporary file
        try (IndexInput quantizedVectorsInput = mergeState.segmentInfo.dir.openInput(quantizedVectorsTempName, IOContext.DEFAULT)) {
            final long[] offsets = new long[centroidSupplier.size()];
            OffHeapQuantizedVectors offHeapQuantizedVectors = new OffHeapQuantizedVectors(
                quantizedVectorsInput,
                fieldInfo.getVectorDimension()
            );
            DocIdsWriter docIdsWriter = new DocIdsWriter();
            DiskBBQBulkWriter bulkWriter = new DiskBBQBulkWriter.OneBitDiskBBQBulkWriter(ES91OSQVectorsScorer.BULK_SIZE, postingsOutput);
            for (int c = 0; c < centroidSupplier.size(); c++) {
                float[] centroid = centroidSupplier.centroid(c);
                int[] cluster = assignmentsByCluster[c];
                boolean[] isOverspill = isOverspillByCluster[c];
                // TODO align???
                offsets[c] = postingsOutput.getFilePointer();
                int size = cluster.length;
                postingsOutput.writeVInt(size);
                postingsOutput.writeInt(Float.floatToIntBits(VectorUtil.dotProduct(centroid, centroid)));
                offHeapQuantizedVectors.reset(size, ord -> isOverspill[ord], ord -> cluster[ord]);
                // TODO we might want to consider putting the docIds in a separate file
                // to aid with only having to fetch vectors from slower storage when they are required
                // keeping them in the same file indicates we pull the entire file into cache
                docIdsWriter.writeDocIds(j -> floatVectorValues.ordToDoc(cluster[j]), size, postingsOutput);
                bulkWriter.writeVectors(offHeapQuantizedVectors);
            }

            if (logger.isDebugEnabled()) {
                printClusterQualityStatistics(assignmentsByCluster);
            }
            return offsets;
        }
    }

    private static void printClusterQualityStatistics(int[][] clusters) {
        float min = Float.MAX_VALUE;
        float max = Float.MIN_VALUE;
        float mean = 0;
        float m2 = 0;
        // iteratively compute the variance & mean
        int count = 0;
        for (int[] cluster : clusters) {
            count += 1;
            if (cluster == null) {
                continue;
            }
            float delta = cluster.length - mean;
            mean += delta / count;
            m2 += delta * (cluster.length - mean);
            min = Math.min(min, cluster.length);
            max = Math.max(max, cluster.length);
        }
        float variance = m2 / (clusters.length - 1);
        logger.debug(
            "Centroid count: {} min: {} max: {} mean: {} stdDev: {} variance: {}",
            clusters.length,
            min,
            max,
            mean,
            Math.sqrt(variance),
            variance
        );
    }

    @Override
    CentroidSupplier createCentroidSupplier(IndexInput centroidsInput, int numCentroids, FieldInfo fieldInfo, float[] globalCentroid) {
        return new OffHeapCentroidSupplier(centroidsInput, numCentroids, fieldInfo);
    }

    static void writeCentroids(float[][] centroids, FieldInfo fieldInfo, float[] globalCentroid, IndexOutput centroidOutput)
        throws IOException {
        final OptimizedScalarQuantizer osq = new OptimizedScalarQuantizer(fieldInfo.getVectorSimilarityFunction());
        int[] quantizedScratch = new int[fieldInfo.getVectorDimension()];
        float[] centroidScratch = new float[fieldInfo.getVectorDimension()];
        final byte[] quantized = new byte[fieldInfo.getVectorDimension()];
        // TODO do we want to store these distances as well for future use?
        // TODO: sort centroids by global centroid (was doing so previously here)
        // TODO: sorting tanks recall possibly because centroids ordinals no longer are aligned
        for (float[] centroid : centroids) {
            System.arraycopy(centroid, 0, centroidScratch, 0, centroid.length);
            OptimizedScalarQuantizer.QuantizationResult result = osq.scalarQuantize(
                centroidScratch,
                quantizedScratch,
                (byte) 4,
                globalCentroid
            );
            for (int i = 0; i < quantizedScratch.length; i++) {
                quantized[i] = (byte) quantizedScratch[i];
            }
            writeQuantizedValue(centroidOutput, quantized, result);
        }
        final ByteBuffer buffer = ByteBuffer.allocate(fieldInfo.getVectorDimension() * Float.BYTES).order(ByteOrder.LITTLE_ENDIAN);
        for (float[] centroid : centroids) {
            buffer.asFloatBuffer().put(centroid);
            centroidOutput.writeBytes(buffer.array(), buffer.array().length);
        }
    }

    @Override
    CentroidAssignments calculateAndWriteCentroids(
        FieldInfo fieldInfo,
        FloatVectorValues floatVectorValues,
        IndexOutput centroidOutput,
        MergeState mergeState,
        float[] globalCentroid
    ) throws IOException {
        // TODO: take advantage of prior generated clusters from mergeState in the future
        return calculateAndWriteCentroids(fieldInfo, floatVectorValues, centroidOutput, globalCentroid);
    }

    /**
     * Calculate the centroids for the given field and write them to the given centroid output.
     * We use the {@link HierarchicalKMeans} algorithm to partition the space of all vectors across merging segments
     *
     * @param fieldInfo merging field info
     * @param floatVectorValues the float vector values to merge
     * @param centroidOutput the centroid output
     * @param globalCentroid the global centroid, calculated by this method and used to quantize the centroids
     * @return the vector assignments, soar assignments, and if asked the centroids themselves that were computed
     * @throws IOException if an I/O error occurs
     */
    @Override
    CentroidAssignments calculateAndWriteCentroids(
        FieldInfo fieldInfo,
        FloatVectorValues floatVectorValues,
        IndexOutput centroidOutput,
        float[] globalCentroid
    ) throws IOException {

        long nanoTime = System.nanoTime();

        // TODO: consider hinting / bootstrapping hierarchical kmeans with the prior segments centroids
        KMeansResult kMeansResult = new HierarchicalKMeans(floatVectorValues.dimension()).cluster(floatVectorValues, vectorPerCluster);
        float[][] centroids = kMeansResult.centroids();
        // TODO: for flush we are doing this over the vectors and here centroids which seems duplicative
        // preliminary tests suggest recall is good using only centroids but need to do further evaluation
        // TODO: push this logic into vector util?
        for (float[] centroid : centroids) {
            for (int j = 0; j < centroid.length; j++) {
                globalCentroid[j] += centroid[j];
            }
        }
        for (int j = 0; j < globalCentroid.length; j++) {
            globalCentroid[j] /= centroids.length;
        }

        // write centroids
        writeCentroids(centroids, fieldInfo, globalCentroid, centroidOutput);

        if (logger.isDebugEnabled()) {
            logger.debug("calculate centroids and assign vectors time ms: {}", (System.nanoTime() - nanoTime) / 1000000.0);
            logger.debug("final centroid count: {}", centroids.length);
        }
        return buildCentroidAssignments(kMeansResult);
    }

    static CentroidAssignments buildCentroidAssignments(KMeansResult kMeansResult) {
        float[][] centroids = kMeansResult.centroids();
        int[] assignments = kMeansResult.assignments();
        int[] soarAssignments = kMeansResult.soarAssignments();
        return new CentroidAssignments(centroids, assignments, soarAssignments);
    }

    static void writeQuantizedValue(IndexOutput indexOutput, byte[] binaryValue, OptimizedScalarQuantizer.QuantizationResult corrections)
        throws IOException {
        indexOutput.writeBytes(binaryValue, binaryValue.length);
        indexOutput.writeInt(Float.floatToIntBits(corrections.lowerInterval()));
        indexOutput.writeInt(Float.floatToIntBits(corrections.upperInterval()));
        indexOutput.writeInt(Float.floatToIntBits(corrections.additionalCorrection()));
        assert corrections.quantizedComponentSum() >= 0 && corrections.quantizedComponentSum() <= 0xffff;
        indexOutput.writeShort((short) corrections.quantizedComponentSum());
    }

    static class OffHeapCentroidSupplier implements CentroidSupplier {
        private final IndexInput centroidsInput;
        private final int numCentroids;
        private final int dimension;
        private final float[] scratch;
        private final long rawCentroidOffset;
        private int currOrd = -1;

        OffHeapCentroidSupplier(IndexInput centroidsInput, int numCentroids, FieldInfo info) {
            this.centroidsInput = centroidsInput;
            this.numCentroids = numCentroids;
            this.dimension = info.getVectorDimension();
            this.scratch = new float[dimension];
            this.rawCentroidOffset = (dimension + 3 * Float.BYTES + Short.BYTES) * numCentroids;
        }

        @Override
        public int size() {
            return numCentroids;
        }

        @Override
        public float[] centroid(int centroidOrdinal) throws IOException {
            if (centroidOrdinal == currOrd) {
                return scratch;
            }
            centroidsInput.seek(rawCentroidOffset + (long) centroidOrdinal * dimension * Float.BYTES);
            centroidsInput.readFloats(scratch, 0, dimension);
            this.currOrd = centroidOrdinal;
            return scratch;
        }
    }

<<<<<<< HEAD
    static class IntSorter extends IntroSorter {
        int pivot = -1;
        private final int[] arr;
        private final IntToIntFunction func;

        IntSorter(int[] arr, IntToIntFunction func) {
            this.arr = arr;
            this.func = func;
        }

        @Override
        protected void setPivot(int i) {
            pivot = func.apply(arr[i]);
        }

        @Override
        protected int comparePivot(int j) {
            return Integer.compare(pivot, func.apply(arr[j]));
        }

        @Override
        protected int compare(int a, int b) {
            return Integer.compare(func.apply(arr[a]), func.apply(arr[b]));
        }

        @Override
        protected void swap(int i, int j) {
            final int tmp = arr[i];
            arr[i] = arr[j];
            arr[j] = tmp;
=======
    interface QuantizedVectorValues {
        int count();

        byte[] next() throws IOException;

        OptimizedScalarQuantizer.QuantizationResult getCorrections() throws IOException;
    }

    interface IntToBooleanFunction {
        boolean apply(int ord);
    }

    static class OnHeapQuantizedVectors implements QuantizedVectorValues {
        private final FloatVectorValues vectorValues;
        private final OptimizedScalarQuantizer quantizer;
        private final byte[] quantizedVector;
        private final int[] quantizedVectorScratch;
        private OptimizedScalarQuantizer.QuantizationResult corrections;
        private float[] currentCentroid;
        private IntToIntFunction ordTransformer = null;
        private int currOrd = -1;
        private int count;

        OnHeapQuantizedVectors(FloatVectorValues vectorValues, int dimension, OptimizedScalarQuantizer quantizer) {
            this.vectorValues = vectorValues;
            this.quantizer = quantizer;
            this.quantizedVector = new byte[BQVectorUtils.discretize(dimension, 64) / 8];
            this.quantizedVectorScratch = new int[dimension];
            this.corrections = null;
        }

        private void reset(float[] centroid, int count, IntToIntFunction ordTransformer) {
            this.currentCentroid = centroid;
            this.ordTransformer = ordTransformer;
            this.currOrd = -1;
            this.count = count;
        }

        @Override
        public int count() {
            return count;
        }

        @Override
        public byte[] next() throws IOException {
            if (currOrd >= count() - 1) {
                throw new IllegalStateException("No more vectors to read, current ord: " + currOrd + ", count: " + count());
            }
            currOrd++;
            int ord = ordTransformer.apply(currOrd);
            float[] vector = vectorValues.vectorValue(ord);
            corrections = quantizer.scalarQuantize(vector, quantizedVectorScratch, (byte) 1, currentCentroid);
            BQVectorUtils.packAsBinary(quantizedVectorScratch, quantizedVector);
            return quantizedVector;
        }

        @Override
        public OptimizedScalarQuantizer.QuantizationResult getCorrections() throws IOException {
            if (currOrd == -1) {
                throw new IllegalStateException("No vector read yet, call next first");
            }
            return corrections;
        }
    }

    static class OffHeapQuantizedVectors implements QuantizedVectorValues {
        private final IndexInput quantizedVectorsInput;
        private final byte[] binaryScratch;
        private final float[] corrections = new float[3];

        private final int vectorByteSize;
        private short bitSum;
        private int currOrd = -1;
        private int count;
        private IntToBooleanFunction isOverspill = null;
        private IntToIntFunction ordTransformer = null;

        OffHeapQuantizedVectors(IndexInput quantizedVectorsInput, int dimension) {
            this.quantizedVectorsInput = quantizedVectorsInput;
            this.binaryScratch = new byte[BQVectorUtils.discretize(dimension, 64) / 8];
            this.vectorByteSize = (binaryScratch.length + 3 * Float.BYTES + Short.BYTES);
        }

        private void reset(int count, IntToBooleanFunction isOverspill, IntToIntFunction ordTransformer) {
            this.count = count;
            this.isOverspill = isOverspill;
            this.ordTransformer = ordTransformer;
            this.currOrd = -1;
        }

        @Override
        public int count() {
            return count;
        }

        @Override
        public byte[] next() throws IOException {
            if (currOrd >= count - 1) {
                throw new IllegalStateException("No more vectors to read, current ord: " + currOrd + ", count: " + count);
            }
            currOrd++;
            int ord = ordTransformer.apply(currOrd);
            boolean isOverspill = this.isOverspill.apply(currOrd);
            return getVector(ord, isOverspill);
        }

        @Override
        public OptimizedScalarQuantizer.QuantizationResult getCorrections() throws IOException {
            if (currOrd == -1) {
                throw new IllegalStateException("No vector read yet, call readQuantizedVector first");
            }
            return new OptimizedScalarQuantizer.QuantizationResult(corrections[0], corrections[1], corrections[2], bitSum);
        }

        byte[] getVector(int ord, boolean isOverspill) throws IOException {
            readQuantizedVector(ord, isOverspill);
            return binaryScratch;
        }

        public void readQuantizedVector(int ord, boolean isOverspill) throws IOException {
            long offset = (long) ord * (vectorByteSize * 2L) + (isOverspill ? vectorByteSize : 0);
            quantizedVectorsInput.seek(offset);
            quantizedVectorsInput.readBytes(binaryScratch, 0, binaryScratch.length);
            quantizedVectorsInput.readFloats(corrections, 0, 3);
            bitSum = quantizedVectorsInput.readShort();
>>>>>>> 467fc7ad
        }
    }
}<|MERGE_RESOLUTION|>--- conflicted
+++ resolved
@@ -112,17 +112,12 @@
             new IntSorter(clusterOrds, i -> finalDocs[i]).sort(0, size);
             postingsOutput.writeVInt(size);
             postingsOutput.writeInt(Float.floatToIntBits(VectorUtil.dotProduct(centroid, centroid)));
-            onHeapQuantizedVectors.reset(centroid, size, ord -> cluster[ord]);
+            onHeapQuantizedVectors.reset(centroid, size, j -> cluster[finalOrds[j]]);
             // TODO we might want to consider putting the docIds in a separate file
             // to aid with only having to fetch vectors from slower storage when they are required
             // keeping them in the same file indicates we pull the entire file into cache
-<<<<<<< HEAD
             docIdsWriter.writeDocIds(j -> finalDocs[finalOrds[j]], size, postingsOutput);
-            bulkWriter.writeOrds(j -> cluster[finalOrds[j]], cluster.length, centroid);
-=======
-            docIdsWriter.writeDocIds(j -> floatVectorValues.ordToDoc(cluster[j]), size, postingsOutput);
             bulkWriter.writeVectors(onHeapQuantizedVectors);
->>>>>>> 467fc7ad
         }
 
         if (logger.isDebugEnabled()) {
@@ -422,7 +417,6 @@
         }
     }
 
-<<<<<<< HEAD
     static class IntSorter extends IntroSorter {
         int pivot = -1;
         private final int[] arr;
@@ -453,7 +447,9 @@
             final int tmp = arr[i];
             arr[i] = arr[j];
             arr[j] = tmp;
-=======
+        }
+    }
+
     interface QuantizedVectorValues {
         int count();
 
@@ -579,7 +575,6 @@
             quantizedVectorsInput.readBytes(binaryScratch, 0, binaryScratch.length);
             quantizedVectorsInput.readFloats(corrections, 0, 3);
             bitSum = quantizedVectorsInput.readShort();
->>>>>>> 467fc7ad
         }
     }
 }