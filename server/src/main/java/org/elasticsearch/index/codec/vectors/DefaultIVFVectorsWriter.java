--- conflicted
+++ resolved
@@ -17,11 +17,8 @@
 import org.apache.lucene.store.IOContext;
 import org.apache.lucene.store.IndexInput;
 import org.apache.lucene.store.IndexOutput;
-<<<<<<< HEAD
 import org.apache.lucene.util.IntroSorter;
-=======
 import org.apache.lucene.util.LongValues;
->>>>>>> 78f61336
 import org.apache.lucene.util.VectorUtil;
 import org.apache.lucene.util.hnsw.IntToIntFunction;
 import org.apache.lucene.util.packed.PackedInts;
@@ -92,31 +89,28 @@
             }
         }
         // write the posting lists
-<<<<<<< HEAD
-        final long[] offsets = new long[centroidSupplier.size()];
-=======
         final PackedLongValues.Builder offsets = PackedLongValues.monotonicBuilder(PackedInts.COMPACT);
-        DocIdsWriter docIdsWriter = new DocIdsWriter();
->>>>>>> 78f61336
         DiskBBQBulkWriter bulkWriter = new DiskBBQBulkWriter.OneBitDiskBBQBulkWriter(ES91OSQVectorsScorer.BULK_SIZE, postingsOutput);
         OnHeapQuantizedVectors onHeapQuantizedVectors = new OnHeapQuantizedVectors(
             floatVectorValues,
             fieldInfo.getVectorDimension(),
             new OptimizedScalarQuantizer(fieldInfo.getVectorSimilarityFunction())
         );
-<<<<<<< HEAD
         int[] docIds = null;
         int[] docDeltas = null;
         int[] clusterOrds = null;
         int[] spillDocIds = null;
         int[] spillDeltas = null;
         int[] spillClusterOrds = null;
+        final ByteBuffer buffer = ByteBuffer.allocate(fieldInfo.getVectorDimension() * Float.BYTES).order(ByteOrder.LITTLE_ENDIAN);
         for (int c = 0; c < centroidSupplier.size(); c++) {
             float[] centroid = centroidSupplier.centroid(c);
             int[] cluster = assignmentsByCluster[c];
             int[] overspillCluster = overspillAssignmentsByCluster[c];
-            // TODO align???
-            offsets[c] = postingsOutput.getFilePointer();
+            offsets.add(postingsOutput.alignFilePointer(Float.BYTES));
+            buffer.asFloatBuffer().put(centroid);
+            // write raw centroid for quantizing the query vectors
+            postingsOutput.writeBytes(buffer.array(), buffer.array().length);
             int size = cluster.length;
             int spillSize = overspillCluster.length;
             if (docIds == null || docIds.length < size) {
@@ -170,27 +164,6 @@
             bulkWriter.writeVectors(onHeapQuantizedVectors);
             // write overspill vectors
             onHeapQuantizedVectors.reset(centroid, overspillCluster.length, j -> overspillCluster[finalSpillOrds[j]]);
-=======
-        final ByteBuffer buffer = ByteBuffer.allocate(fieldInfo.getVectorDimension() * Float.BYTES).order(ByteOrder.LITTLE_ENDIAN);
-        for (int c = 0; c < centroidSupplier.size(); c++) {
-            float[] centroid = centroidSupplier.centroid(c);
-            int[] cluster = assignmentsByCluster[c];
-            offsets.add(postingsOutput.alignFilePointer(Float.BYTES));
-            buffer.asFloatBuffer().put(centroid);
-            // write raw centroid for quantizing the query vectors
-            postingsOutput.writeBytes(buffer.array(), buffer.array().length);
-            // write centroid dot product for quantizing the query vectors
-            postingsOutput.writeInt(Float.floatToIntBits(VectorUtil.dotProduct(centroid, centroid)));
-            int size = cluster.length;
-            // write docIds
-            postingsOutput.writeVInt(size);
-            onHeapQuantizedVectors.reset(centroid, size, ord -> cluster[ord]);
-            // TODO we might want to consider putting the docIds in a separate file
-            // to aid with only having to fetch vectors from slower storage when they are required
-            // keeping them in the same file indicates we pull the entire file into cache
-            docIdsWriter.writeDocIds(j -> floatVectorValues.ordToDoc(cluster[j]), size, postingsOutput);
-            // write vectors
->>>>>>> 78f61336
             bulkWriter.writeVectors(onHeapQuantizedVectors);
         }
 
@@ -294,19 +267,21 @@
                 fieldInfo.getVectorDimension()
             );
             DiskBBQBulkWriter bulkWriter = new DiskBBQBulkWriter.OneBitDiskBBQBulkWriter(ES91OSQVectorsScorer.BULK_SIZE, postingsOutput);
-<<<<<<< HEAD
             int[] docIds = null;
             int[] docDeltas = null;
             int[] clusterOrds = null;
             int[] spillDocIds = null;
             int[] spillDeltas = null;
             int[] spillClusterOrds = null;
+            final ByteBuffer buffer = ByteBuffer.allocate(fieldInfo.getVectorDimension() * Float.BYTES).order(ByteOrder.LITTLE_ENDIAN);
             for (int c = 0; c < centroidSupplier.size(); c++) {
                 float[] centroid = centroidSupplier.centroid(c);
                 int[] cluster = assignmentsByCluster[c];
                 int[] overspillCluster = overspillAssignmentsByCluster[c];
-                // TODO align???
-                offsets[c] = postingsOutput.getFilePointer();
+                offsets.add(postingsOutput.alignFilePointer(Float.BYTES));
+                // write raw centroid for quantizing the query vectors
+                buffer.asFloatBuffer().put(centroid);
+                offsets.add(postingsOutput.alignFilePointer(Float.BYTES));
                 int size = cluster.length;
                 int spillSize = overspillCluster.length;
                 if (docIds == null || docIds.length < size) {
@@ -351,37 +326,16 @@
                 postingsOutput.writeInt(size);
                 postingsOutput.writeInt(spillSize);
                 postingsOutput.writeInt(Float.floatToIntBits(VectorUtil.dotProduct(centroid, centroid)));
-                offHeapQuantizedVectors.reset(size, unused -> false, ord -> cluster[finalOrds[ord]]);
                 // TODO we might want to consider putting the docIds in a separate file
                 // to aid with only having to fetch vectors from slower storage when they are required
                 // keeping them in the same file indicates we pull the entire file into cache
                 postingsOutput.writeGroupVInts(docDeltas, size);
-=======
-            final ByteBuffer buffer = ByteBuffer.allocate(fieldInfo.getVectorDimension() * Float.BYTES).order(ByteOrder.LITTLE_ENDIAN);
-            for (int c = 0; c < centroidSupplier.size(); c++) {
-                float[] centroid = centroidSupplier.centroid(c);
-                int[] cluster = assignmentsByCluster[c];
-                boolean[] isOverspill = isOverspillByCluster[c];
-                offsets.add(postingsOutput.alignFilePointer(Float.BYTES));
-                // write raw centroid for quantizing the query vectors
-                buffer.asFloatBuffer().put(centroid);
-                postingsOutput.writeBytes(buffer.array(), buffer.array().length);
-                // write centroid dot product for quantizing the query vectors
-                postingsOutput.writeInt(Float.floatToIntBits(VectorUtil.dotProduct(centroid, centroid)));
-                // write docIds
-                int size = cluster.length;
-                postingsOutput.writeVInt(size);
-                offHeapQuantizedVectors.reset(size, ord -> isOverspill[ord], ord -> cluster[ord]);
-                // TODO we might want to consider putting the docIds in a separate file
-                // to aid with only having to fetch vectors from slower storage when they are required
-                // keeping them in the same file indicates we pull the entire file into cache
-                docIdsWriter.writeDocIds(j -> floatVectorValues.ordToDoc(cluster[j]), size, postingsOutput);
-                // write vectors
->>>>>>> 78f61336
-                bulkWriter.writeVectors(offHeapQuantizedVectors);
                 // write overspill vectors
                 postingsOutput.writeGroupVInts(spillDeltas, overspillCluster.length);
+                offHeapQuantizedVectors.reset(size, unused -> false, ord -> cluster[finalOrds[ord]]);
+                bulkWriter.writeVectors(offHeapQuantizedVectors);
                 offHeapQuantizedVectors.reset(overspillCluster.length, unused -> true, ord -> overspillCluster[finalSpillOrds[ord]]);
+                bulkWriter.writeVectors(offHeapQuantizedVectors);
             }
 
             if (logger.isDebugEnabled()) {
