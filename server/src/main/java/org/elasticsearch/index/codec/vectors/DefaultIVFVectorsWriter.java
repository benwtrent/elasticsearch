--- conflicted
+++ resolved
@@ -57,35 +57,14 @@
         final long[] offsets = new long[centroidSupplier.size()];
         OptimizedScalarQuantizer quantizer = new OptimizedScalarQuantizer(fieldInfo.getVectorSimilarityFunction());
         DocIdsWriter docIdsWriter = new DocIdsWriter();
-<<<<<<< HEAD
-        int[] docIds = null;
-        int[] clusterOrds = null;
-        for (int c = 0; c < centroidSupplier.size(); c++) {
-            float[] centroid = centroidSupplier.centroid(c);
-            binarizedByteVectorValues.centroid = centroid;
-            IntArrayList cluster = assignmentsByCluster[c];
-            // TODO align???
-            offsets[c] = postingsOutput.getFilePointer();
-            int size = cluster.size();
-            if (docIds == null || docIds.length < size) {
-                docIds = new int[size];
-                clusterOrds = new int[size];
-            }
-            for (int j = 0; j < size; j++) {
-                docIds[j] = floatVectorValues.ordToDoc(cluster.get(j));
-                clusterOrds[j] = j;
-            }
-            final int[] finalDocs = docIds;
-            final int[] finalOrds = clusterOrds;
-            // sort cluster.buffer by docIds values, this way cluster ordinals are sorted by docIds
-            new IntSorter(clusterOrds, i -> finalDocs[i]).sort(0, size);
-=======
         DiskBBQBulkWriter bulkWriter = new DiskBBQBulkWriter.OneBitDiskBBQBulkWriter(
             ES91OSQVectorsScorer.BULK_SIZE,
             quantizer,
             floatVectorValues,
             postingsOutput
         );
+        int[] docIds = null;
+        int[] clusterOrds = null;
         for (int c = 0; c < centroidSupplier.size(); c++) {
             float[] centroid = centroidSupplier.centroid(c);
             // TODO: add back in sorting vectors by distance to centroid
@@ -93,19 +72,25 @@
             // TODO align???
             offsets[c] = postingsOutput.getFilePointer();
             int size = cluster.length;
->>>>>>> 8f0c3ebe
+            if (docIds == null || docIds.length < size) {
+                docIds = new int[size];
+                clusterOrds = new int[size];
+            }
+            for (int j = 0; j < size; j++) {
+                docIds[j] = floatVectorValues.ordToDoc(cluster[j]);
+                clusterOrds[j] = j;
+            }
+            final int[] finalDocs = docIds;
+            final int[] finalOrds = clusterOrds;
+            // sort cluster.buffer by docIds values, this way cluster ordinals are sorted by docIds
+            new IntSorter(clusterOrds, i -> finalDocs[i]).sort(0, size);
             postingsOutput.writeVInt(size);
             postingsOutput.writeInt(Float.floatToIntBits(VectorUtil.dotProduct(centroid, centroid)));
             // TODO we might want to consider putting the docIds in a separate file
             // to aid with only having to fetch vectors from slower storage when they are required
             // keeping them in the same file indicates we pull the entire file into cache
-<<<<<<< HEAD
             docIdsWriter.writeDocIds(j -> finalDocs[finalOrds[j]], size, postingsOutput);
-            writePostingList(cluster, finalOrds, postingsOutput, binarizedByteVectorValues);
-=======
-            docIdsWriter.writeDocIds(j -> floatVectorValues.ordToDoc(cluster[j]), size, postingsOutput);
-            bulkWriter.writeOrds(j -> cluster[j], cluster.length, centroid);
->>>>>>> 8f0c3ebe
+            bulkWriter.writeOrds(j -> cluster[finalOrds[j]], cluster.length, centroid);
         }
 
         if (logger.isDebugEnabled()) {
@@ -145,60 +130,6 @@
         );
     }
 
-<<<<<<< HEAD
-    private void writePostingList(
-        IntArrayList cluster,
-        int[] sortedOrds,
-        IndexOutput postingsOutput,
-        BinarizedFloatVectorValues binarizedByteVectorValues
-    ) throws IOException {
-        int limit = cluster.size() - ES91OSQVectorsScorer.BULK_SIZE + 1;
-        int cidx = 0;
-        OptimizedScalarQuantizer.QuantizationResult[] corrections =
-            new OptimizedScalarQuantizer.QuantizationResult[ES91OSQVectorsScorer.BULK_SIZE];
-        // Write vectors in bulks of ES91OSQVectorsScorer.BULK_SIZE.
-        for (; cidx < limit; cidx += ES91OSQVectorsScorer.BULK_SIZE) {
-            for (int j = 0; j < ES91OSQVectorsScorer.BULK_SIZE; j++) {
-                int ord = cluster.get(sortedOrds[cidx + j]);
-                byte[] binaryValue = binarizedByteVectorValues.vectorValue(ord);
-                // write vector
-                postingsOutput.writeBytes(binaryValue, 0, binaryValue.length);
-                corrections[j] = binarizedByteVectorValues.getCorrectiveTerms(ord);
-            }
-            // write corrections
-            for (int j = 0; j < ES91OSQVectorsScorer.BULK_SIZE; j++) {
-                postingsOutput.writeInt(Float.floatToIntBits(corrections[j].lowerInterval()));
-            }
-            for (int j = 0; j < ES91OSQVectorsScorer.BULK_SIZE; j++) {
-                postingsOutput.writeInt(Float.floatToIntBits(corrections[j].upperInterval()));
-            }
-            for (int j = 0; j < ES91OSQVectorsScorer.BULK_SIZE; j++) {
-                int targetComponentSum = corrections[j].quantizedComponentSum();
-                assert targetComponentSum >= 0 && targetComponentSum <= 0xffff;
-                postingsOutput.writeShort((short) targetComponentSum);
-            }
-            for (int j = 0; j < ES91OSQVectorsScorer.BULK_SIZE; j++) {
-                postingsOutput.writeInt(Float.floatToIntBits(corrections[j].additionalCorrection()));
-            }
-        }
-        // write tail
-        for (; cidx < cluster.size(); cidx++) {
-            int ord = cluster.get(sortedOrds[cidx]);
-            byte[] binaryValue = binarizedByteVectorValues.vectorValue(ord);
-            OptimizedScalarQuantizer.QuantizationResult correction = binarizedByteVectorValues.getCorrectiveTerms(ord);
-            writeQuantizedValue(postingsOutput, binaryValue, correction);
-            binarizedByteVectorValues.getCorrectiveTerms(ord);
-            postingsOutput.writeBytes(binaryValue, 0, binaryValue.length);
-            postingsOutput.writeInt(Float.floatToIntBits(correction.lowerInterval()));
-            postingsOutput.writeInt(Float.floatToIntBits(correction.upperInterval()));
-            postingsOutput.writeInt(Float.floatToIntBits(correction.additionalCorrection()));
-            assert correction.quantizedComponentSum() >= 0 && correction.quantizedComponentSum() <= 0xffff;
-            postingsOutput.writeShort((short) correction.quantizedComponentSum());
-        }
-    }
-
-=======
->>>>>>> 8f0c3ebe
     @Override
     CentroidSupplier createCentroidSupplier(IndexInput centroidsInput, int numCentroids, FieldInfo fieldInfo, float[] globalCentroid) {
         return new OffHeapCentroidSupplier(centroidsInput, numCentroids, fieldInfo);
@@ -335,50 +266,6 @@
         }
     }
 
-<<<<<<< HEAD
-    // TODO unify with OSQ format
-    private static class BinarizedFloatVectorValues {
-        private OptimizedScalarQuantizer.QuantizationResult corrections;
-        private final byte[] binarized;
-        private final byte[] initQuantized;
-        private float[] centroid;
-        private final FloatVectorValues values;
-        private final OptimizedScalarQuantizer quantizer;
-
-        private int lastOrd = -1;
-
-        BinarizedFloatVectorValues(FloatVectorValues delegate, OptimizedScalarQuantizer quantizer) {
-            this.values = delegate;
-            this.quantizer = quantizer;
-            this.binarized = new byte[discretize(delegate.dimension(), 64) / 8];
-            this.initQuantized = new byte[delegate.dimension()];
-        }
-
-        public OptimizedScalarQuantizer.QuantizationResult getCorrectiveTerms(int ord) {
-            if (ord != lastOrd) {
-                throw new IllegalStateException(
-                    "attempt to retrieve corrective terms for different ord " + ord + " than the quantization was done for: " + lastOrd
-                );
-            }
-            return corrections;
-        }
-
-        public byte[] vectorValue(int ord) throws IOException {
-            if (ord != lastOrd) {
-                binarize(ord);
-                lastOrd = ord;
-            }
-            return binarized;
-        }
-
-        private void binarize(int ord) throws IOException {
-            corrections = quantizer.scalarQuantize(values.vectorValue(ord), initQuantized, INDEX_BITS, centroid);
-            packAsBinary(initQuantized, binarized);
-        }
-    }
-
-=======
->>>>>>> 8f0c3ebe
     static void writeQuantizedValue(IndexOutput indexOutput, byte[] binaryValue, OptimizedScalarQuantizer.QuantizationResult corrections)
         throws IOException {
         indexOutput.writeBytes(binaryValue, binaryValue.length);
