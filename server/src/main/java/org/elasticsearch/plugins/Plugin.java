--- conflicted
+++ resolved
@@ -14,11 +14,8 @@
 import org.elasticsearch.cluster.metadata.DataStreamGlobalRetentionSettings;
 import org.elasticsearch.cluster.metadata.IndexNameExpressionResolver;
 import org.elasticsearch.cluster.metadata.IndexTemplateMetadata;
-<<<<<<< HEAD
+import org.elasticsearch.cluster.metadata.Metadata;
 import org.elasticsearch.cluster.project.ProjectResolver;
-=======
-import org.elasticsearch.cluster.metadata.Metadata;
->>>>>>> 058be969
 import org.elasticsearch.cluster.routing.RerouteService;
 import org.elasticsearch.cluster.routing.allocation.AllocationService;
 import org.elasticsearch.cluster.service.ClusterService;
@@ -262,7 +259,8 @@
      * Returns operators to modify custom metadata in the cluster state on startup.
      *
      * <p>Each key of the map returned gives the type of custom to be modified. Each value is an operator to be applied to that custom
-     * metadata. The operator will be invoked with the result of calling {@link Metadata#custom(String)} with the map key as its argument,
+     * metadata. The operator will be invoked with the result of calling
+     * {@link org.elasticsearch.cluster.metadata.ProjectMetadata#custom(String)} with the map key as its argument,
      * and should downcast the value accordingly.
      *
      * <p>Plugins should return an empty map if no upgrade is required.
@@ -270,7 +268,7 @@
      * <p>The order of the upgrade calls is undefined and can change between runs. It is expected that plugins will modify only templates
      * owned by them to avoid conflicts.
      */
-    public Map<String, UnaryOperator<Metadata.Custom>> getCustomMetadataUpgraders() {
+    public Map<String, UnaryOperator<Metadata.ProjectCustom>> getProjectCustomMetadataUpgraders() {
         return Map.of();
     }
 
