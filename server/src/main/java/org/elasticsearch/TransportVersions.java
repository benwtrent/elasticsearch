/*
 * Copyright Elasticsearch B.V. and/or licensed to Elasticsearch B.V. under one
 * or more contributor license agreements. Licensed under the "Elastic License
 * 2.0", the "GNU Affero General Public License v3.0 only", and the "Server Side
 * Public License v 1"; you may not use this file except in compliance with, at
 * your election, the "Elastic License 2.0", the "GNU Affero General Public
 * License v3.0 only", or the "Server Side Public License, v 1".
 */

package org.elasticsearch;

import org.elasticsearch.core.Assertions;
import org.elasticsearch.core.UpdateForV9;

import java.lang.reflect.Field;
import java.util.Collection;
import java.util.Collections;
import java.util.HashMap;
import java.util.Map;
import java.util.NavigableMap;
import java.util.Set;
import java.util.TreeMap;
import java.util.TreeSet;
import java.util.function.IntFunction;

/**
 * <p>Transport version is used to coordinate compatible wire protocol communication between nodes, at a fine-grained level.  This replaces
 * and supersedes the old Version constants.</p>
 *
 * <p>Before adding a new version constant, please read the block comment at the end of the list of constants.</p>
 */
public class TransportVersions {

    /*
     * NOTE: IntelliJ lies!
     * This map is used during class construction, referenced by the registerTransportVersion method.
     * When all the transport version constants have been registered, the map is cleared & never touched again.
     */
    static TreeSet<Integer> IDS = new TreeSet<>();

    static TransportVersion def(int id) {
        if (IDS == null) throw new IllegalStateException("The IDS map needs to be present to call this method");

        if (IDS.add(id) == false) {
            throw new IllegalArgumentException("Version id " + id + " defined twice");
        }
        if (id < IDS.last()) {
            throw new IllegalArgumentException("Version id " + id + " is not defined in the right location. Keep constants sorted");
        }
        return new TransportVersion(id);
    }

    @UpdateForV9 // remove the transport versions with which v9 will not need to interact
    public static final TransportVersion ZERO = def(0);
    public static final TransportVersion V_7_0_0 = def(7_00_00_99);
    public static final TransportVersion V_7_0_1 = def(7_00_01_99);
    public static final TransportVersion V_7_1_0 = def(7_01_00_99);
    public static final TransportVersion V_7_2_0 = def(7_02_00_99);
    public static final TransportVersion V_7_2_1 = def(7_02_01_99);
    public static final TransportVersion V_7_3_0 = def(7_03_00_99);
    public static final TransportVersion V_7_3_2 = def(7_03_02_99);
    public static final TransportVersion V_7_4_0 = def(7_04_00_99);
    public static final TransportVersion V_7_5_0 = def(7_05_00_99);
    public static final TransportVersion V_7_6_0 = def(7_06_00_99);
    public static final TransportVersion V_7_7_0 = def(7_07_00_99);
    public static final TransportVersion V_7_8_0 = def(7_08_00_99);
    public static final TransportVersion V_7_8_1 = def(7_08_01_99);
    public static final TransportVersion V_7_9_0 = def(7_09_00_99);
    public static final TransportVersion V_7_10_0 = def(7_10_00_99);
    public static final TransportVersion V_7_10_1 = def(7_10_01_99);
    public static final TransportVersion V_7_11_0 = def(7_11_00_99);
    public static final TransportVersion V_7_12_0 = def(7_12_00_99);
    public static final TransportVersion V_7_13_0 = def(7_13_00_99);
    public static final TransportVersion V_7_14_0 = def(7_14_00_99);
    public static final TransportVersion V_7_15_0 = def(7_15_00_99);
    public static final TransportVersion V_7_15_1 = def(7_15_01_99);
    public static final TransportVersion V_7_16_0 = def(7_16_00_99);
    public static final TransportVersion V_7_17_0 = def(7_17_00_99);
    public static final TransportVersion V_7_17_1 = def(7_17_01_99);
    public static final TransportVersion V_7_17_8 = def(7_17_08_99);
    public static final TransportVersion V_8_0_0 = def(8_00_00_99);
    public static final TransportVersion V_8_1_0 = def(8_01_00_99);
    public static final TransportVersion V_8_2_0 = def(8_02_00_99);
    public static final TransportVersion V_8_3_0 = def(8_03_00_99);
    public static final TransportVersion V_8_4_0 = def(8_04_00_99);
    public static final TransportVersion V_8_5_0 = def(8_05_00_99);
    public static final TransportVersion V_8_6_0 = def(8_06_00_99);
    public static final TransportVersion V_8_6_1 = def(8_06_01_99);
    public static final TransportVersion V_8_7_0 = def(8_07_00_99);
    public static final TransportVersion V_8_7_1 = def(8_07_01_99);
    public static final TransportVersion V_8_8_0 = def(8_08_00_99);
    public static final TransportVersion V_8_8_1 = def(8_08_01_99);
    /*
     * READ THE COMMENT BELOW THIS BLOCK OF DECLARATIONS BEFORE ADDING NEW TRANSPORT VERSIONS
     * Detached transport versions added below here.
     */
    public static final TransportVersion V_8_9_X = def(8_500_020);
    public static final TransportVersion V_8_10_X = def(8_500_061);
    public static final TransportVersion V_8_11_X = def(8_512_00_1);
    public static final TransportVersion V_8_12_0 = def(8_560_00_0);
    public static final TransportVersion V_8_12_1 = def(8_560_00_1);
    public static final TransportVersion V_8_13_0 = def(8_595_00_0);
    public static final TransportVersion V_8_13_4 = def(8_595_00_1);
    public static final TransportVersion V_8_14_0 = def(8_636_00_1);
    // 8.15.0+
    public static final TransportVersion WATERMARK_THRESHOLDS_STATS = def(8_637_00_0);
    public static final TransportVersion ENRICH_CACHE_ADDITIONAL_STATS = def(8_638_00_0);
    public static final TransportVersion ML_INFERENCE_RATE_LIMIT_SETTINGS_ADDED = def(8_639_00_0);
    public static final TransportVersion ML_TRAINED_MODEL_CACHE_METADATA_ADDED = def(8_640_00_0);
    public static final TransportVersion TOP_LEVEL_KNN_SUPPORT_QUERY_NAME = def(8_641_00_0);
    public static final TransportVersion INDEX_SEGMENTS_VECTOR_FORMATS = def(8_642_00_0);
    public static final TransportVersion ADD_RESOURCE_ALREADY_UPLOADED_EXCEPTION = def(8_643_00_0);
    public static final TransportVersion ESQL_MV_ORDERING_SORTED_ASCENDING = def(8_644_00_0);
    public static final TransportVersion ESQL_PAGE_MAPPING_TO_ITERATOR = def(8_645_00_0);
    public static final TransportVersion BINARY_PIT_ID = def(8_646_00_0);
    public static final TransportVersion SECURITY_ROLE_MAPPINGS_IN_CLUSTER_STATE = def(8_647_00_0);
    public static final TransportVersion ESQL_REQUEST_TABLES = def(8_648_00_0);
    public static final TransportVersion ROLE_REMOTE_CLUSTER_PRIVS = def(8_649_00_0);
    public static final TransportVersion NO_GLOBAL_RETENTION_FOR_SYSTEM_DATA_STREAMS = def(8_650_00_0);
    public static final TransportVersion SHUTDOWN_REQUEST_TIMEOUTS_FIX = def(8_651_00_0);
    public static final TransportVersion INDEXING_PRESSURE_REQUEST_REJECTIONS_COUNT = def(8_652_00_0);
    public static final TransportVersion ROLLUP_USAGE = def(8_653_00_0);
    public static final TransportVersion SECURITY_ROLE_DESCRIPTION = def(8_654_00_0);
    public static final TransportVersion ML_INFERENCE_AZURE_OPENAI_COMPLETIONS = def(8_655_00_0);
    public static final TransportVersion JOIN_STATUS_AGE_SERIALIZATION = def(8_656_00_0);
    public static final TransportVersion ML_RERANK_DOC_OPTIONAL = def(8_657_00_0);
    public static final TransportVersion FAILURE_STORE_FIELD_PARITY = def(8_658_00_0);
    public static final TransportVersion ML_INFERENCE_AZURE_AI_STUDIO = def(8_659_00_0);
    public static final TransportVersion ML_INFERENCE_COHERE_COMPLETION_ADDED = def(8_660_00_0);
    public static final TransportVersion ESQL_REMOVE_ES_SOURCE_OPTIONS = def(8_661_00_0);
    public static final TransportVersion NODE_STATS_INGEST_BYTES = def(8_662_00_0);
    public static final TransportVersion SEMANTIC_QUERY = def(8_663_00_0);
    public static final TransportVersion GET_AUTOSCALING_CAPACITY_UNUSED_TIMEOUT = def(8_664_00_0);
    public static final TransportVersion SIMULATE_VALIDATES_MAPPINGS = def(8_665_00_0);
    public static final TransportVersion RULE_QUERY_RENAME = def(8_666_00_0);
    public static final TransportVersion SPARSE_VECTOR_QUERY_ADDED = def(8_667_00_0);
    public static final TransportVersion ESQL_ADD_INDEX_MODE_TO_SOURCE = def(8_668_00_0);
    public static final TransportVersion GET_SHUTDOWN_STATUS_TIMEOUT = def(8_669_00_0);
    public static final TransportVersion FAILURE_STORE_TELEMETRY = def(8_670_00_0);
    public static final TransportVersion ADD_METADATA_FLATTENED_TO_ROLES = def(8_671_00_0);
    public static final TransportVersion ML_INFERENCE_GOOGLE_AI_STUDIO_COMPLETION_ADDED = def(8_672_00_0);
    public static final TransportVersion WATCHER_REQUEST_TIMEOUTS = def(8_673_00_0);
    public static final TransportVersion ML_INFERENCE_ENHANCE_DELETE_ENDPOINT = def(8_674_00_0);
    public static final TransportVersion ML_INFERENCE_GOOGLE_AI_STUDIO_EMBEDDINGS_ADDED = def(8_675_00_0);
    public static final TransportVersion ADD_MISTRAL_EMBEDDINGS_INFERENCE = def(8_676_00_0);
    public static final TransportVersion ML_CHUNK_INFERENCE_OPTION = def(8_677_00_0);
    public static final TransportVersion RANK_FEATURE_PHASE_ADDED = def(8_678_00_0);
    public static final TransportVersion RANK_DOC_IN_SHARD_FETCH_REQUEST = def(8_679_00_0);
    public static final TransportVersion SECURITY_SETTINGS_REQUEST_TIMEOUTS = def(8_680_00_0);
    public static final TransportVersion QUERY_RULE_CRUD_API_PUT = def(8_681_00_0);
    public static final TransportVersion DROP_UNUSED_NODES_REQUESTS = def(8_682_00_0);
    public static final TransportVersion QUERY_RULE_CRUD_API_GET_DELETE = def(8_683_00_0);
    public static final TransportVersion MORE_LIGHTER_NODES_REQUESTS = def(8_684_00_0);
    public static final TransportVersion DROP_UNUSED_NODES_IDS = def(8_685_00_0);
    public static final TransportVersion DELETE_SNAPSHOTS_ASYNC_ADDED = def(8_686_00_0);
    public static final TransportVersion VERSION_SUPPORTING_SPARSE_VECTOR_STATS = def(8_687_00_0);
    public static final TransportVersion ML_AD_OUTPUT_MEMORY_ALLOCATOR_FIELD = def(8_688_00_0);
    public static final TransportVersion FAILURE_STORE_LAZY_CREATION = def(8_689_00_0);
    public static final TransportVersion SNAPSHOT_REQUEST_TIMEOUTS = def(8_690_00_0);
    public static final TransportVersion INDEX_METADATA_MAPPINGS_UPDATED_VERSION = def(8_691_00_0);
    public static final TransportVersion ML_INFERENCE_ELAND_SETTINGS_ADDED = def(8_692_00_0);
    public static final TransportVersion ML_ANTHROPIC_INTEGRATION_ADDED = def(8_693_00_0);
    public static final TransportVersion ML_INFERENCE_GOOGLE_VERTEX_AI_EMBEDDINGS_ADDED = def(8_694_00_0);
    public static final TransportVersion EVENT_INGESTED_RANGE_IN_CLUSTER_STATE = def(8_695_00_0);
    public static final TransportVersion ESQL_ADD_AGGREGATE_TYPE = def(8_696_00_0);
    public static final TransportVersion SECURITY_MIGRATIONS_MIGRATION_NEEDED_ADDED = def(8_697_00_0);
    public static final TransportVersion K_FOR_KNN_QUERY_ADDED = def(8_698_00_0);
    public static final TransportVersion TEXT_SIMILARITY_RERANKER_RETRIEVER = def(8_699_00_0);
    public static final TransportVersion ML_INFERENCE_GOOGLE_VERTEX_AI_RERANKING_ADDED = def(8_700_00_0);
    public static final TransportVersion VERSIONED_MASTER_NODE_REQUESTS = def(8_701_00_0);
    public static final TransportVersion ML_INFERENCE_AMAZON_BEDROCK_ADDED = def(8_702_00_0);
    public static final TransportVersion ENTERPRISE_GEOIP_DOWNLOADER_BACKPORT_8_15 = def(8_702_00_1);
    public static final TransportVersion FIX_VECTOR_SIMILARITY_INNER_HITS_BACKPORT_8_15 = def(8_702_00_2);
    /**
     * we made a single backport for ESQL_ES_FIELD_CACHED_SERIALIZATION and ESQL_ATTRIBUTE_CACHED_SERIALIZATION
     * with only one TransportVersion entry
     */
    public static final TransportVersion ESQL_ATTRIBUTE_CACHED_SERIALIZATION_8_15 = def(8_702_00_3);
    public static final TransportVersion ML_INFERENCE_DONT_DELETE_WHEN_SEMANTIC_TEXT_EXISTS = def(8_703_00_0);
    public static final TransportVersion INFERENCE_ADAPTIVE_ALLOCATIONS = def(8_704_00_0);
    public static final TransportVersion INDEX_REQUEST_UPDATE_BY_SCRIPT_ORIGIN = def(8_705_00_0);
    public static final TransportVersion ML_INFERENCE_COHERE_UNUSED_RERANK_SETTINGS_REMOVED = def(8_706_00_0);
    public static final TransportVersion ENRICH_CACHE_STATS_SIZE_ADDED = def(8_707_00_0);
    public static final TransportVersion ENTERPRISE_GEOIP_DOWNLOADER = def(8_708_00_0);
    public static final TransportVersion NODES_STATS_ENUM_SET = def(8_709_00_0);
    public static final TransportVersion MASTER_NODE_METRICS = def(8_710_00_0);
    public static final TransportVersion SEGMENT_LEVEL_FIELDS_STATS = def(8_711_00_0);
    public static final TransportVersion ML_ADD_DETECTION_RULE_PARAMS = def(8_712_00_0);
    public static final TransportVersion FIX_VECTOR_SIMILARITY_INNER_HITS = def(8_713_00_0);
    public static final TransportVersion INDEX_REQUEST_UPDATE_BY_DOC_ORIGIN = def(8_714_00_0);
    public static final TransportVersion ESQL_ATTRIBUTE_CACHED_SERIALIZATION = def(8_715_00_0);
    public static final TransportVersion REGISTER_SLM_STATS = def(8_716_00_0);
    public static final TransportVersion ESQL_NESTED_UNSUPPORTED = def(8_717_00_0);
    public static final TransportVersion ESQL_SINGLE_VALUE_QUERY_SOURCE = def(8_718_00_0);
    public static final TransportVersion ESQL_ORIGINAL_INDICES = def(8_719_00_0);
    public static final TransportVersion ML_INFERENCE_EIS_INTEGRATION_ADDED = def(8_720_00_0);
    public static final TransportVersion INGEST_PIPELINE_EXCEPTION_ADDED = def(8_721_00_0);
    public static final TransportVersion ZDT_NANOS_SUPPORT_BROKEN = def(8_722_00_0);
    public static final TransportVersion REMOVE_GLOBAL_RETENTION_FROM_TEMPLATES = def(8_723_00_0);
    public static final TransportVersion RANDOM_RERANKER_RETRIEVER = def(8_724_00_0);
    public static final TransportVersion ESQL_PROFILE_SLEEPS = def(8_725_00_0);
    public static final TransportVersion ZDT_NANOS_SUPPORT = def(8_726_00_0);
    public static final TransportVersion LTR_SERVERLESS_RELEASE = def(8_727_00_0);
    public static final TransportVersion ALLOW_PARTIAL_SEARCH_RESULTS_IN_PIT = def(8_728_00_0);
    public static final TransportVersion RANK_DOCS_RETRIEVER = def(8_729_00_0);
    public static final TransportVersion ESQL_ES_FIELD_CACHED_SERIALIZATION = def(8_730_00_0);
    public static final TransportVersion ADD_MANAGE_ROLES_PRIVILEGE = def(8_731_00_0);
    public static final TransportVersion REPOSITORIES_TELEMETRY = def(8_732_00_0);
    public static final TransportVersion ML_INFERENCE_ALIBABACLOUD_SEARCH_ADDED = def(8_733_00_0);
    public static final TransportVersion FIELD_CAPS_RESPONSE_INDEX_MODE = def(8_734_00_0);
    public static final TransportVersion GET_DATA_STREAMS_VERBOSE = def(8_735_00_0);
    public static final TransportVersion ESQL_ADD_INDEX_MODE_CONCRETE_INDICES = def(8_736_00_0);
    public static final TransportVersion UNASSIGNED_PRIMARY_COUNT_ON_CLUSTER_HEALTH = def(8_737_00_0);
    public static final TransportVersion ESQL_AGGREGATE_EXEC_TRACKS_INTERMEDIATE_ATTRS = def(8_738_00_0);
    public static final TransportVersion CCS_TELEMETRY_STATS = def(8_739_00_0);
    public static final TransportVersion GLOBAL_RETENTION_TELEMETRY = def(8_740_00_0);
    public static final TransportVersion ROUTING_TABLE_VERSION_REMOVED = def(8_741_00_0);
    public static final TransportVersion ML_SCHEDULED_EVENT_TIME_SHIFT_CONFIGURATION = def(8_742_00_0);
    public static final TransportVersion SIMULATE_COMPONENT_TEMPLATES_SUBSTITUTIONS = def(8_743_00_0);
    public static final TransportVersion ML_INFERENCE_IBM_WATSONX_EMBEDDINGS_ADDED = def(8_744_00_0);
    public static final TransportVersion BULK_INCREMENTAL_STATE = def(8_745_00_0);
    public static final TransportVersion FAILURE_STORE_STATUS_IN_INDEX_RESPONSE = def(8_746_00_0);
    public static final TransportVersion ESQL_AGGREGATION_OPERATOR_STATUS_FINISH_NANOS = def(8_747_00_0);
    public static final TransportVersion ML_TELEMETRY_MEMORY_ADDED = def(8_748_00_0);
    public static final TransportVersion ILM_ADD_SEARCHABLE_SNAPSHOT_TOTAL_SHARDS_PER_NODE = def(8_749_00_0);
    public static final TransportVersion SEMANTIC_TEXT_SEARCH_INFERENCE_ID = def(8_750_00_0);
    public static final TransportVersion ML_INFERENCE_CHUNKING_SETTINGS = def(8_751_00_0);
    public static final TransportVersion SEMANTIC_QUERY_INNER_HITS = def(8_752_00_0);
    public static final TransportVersion RETAIN_ILM_STEP_INFO = def(8_753_00_0);
    public static final TransportVersion ADD_DATA_STREAM_OPTIONS = def(8_754_00_0);
    public static final TransportVersion CCS_REMOTE_TELEMETRY_STATS = def(8_755_00_0);
<<<<<<< HEAD
    public static final TransportVersion REGEX_AND_RANGE_INTERVAL_QUERIES = def(8_756_00_0);
=======
    public static final TransportVersion ESQL_CCS_EXECUTION_INFO = def(8_756_00_0);
>>>>>>> a1860f02

    /*
     * STOP! READ THIS FIRST! No, really,
     *        ____ _____ ___  ____  _        ____  _____    _    ____    _____ _   _ ___ ____    _____ ___ ____  ____ _____ _
     *       / ___|_   _/ _ \|  _ \| |      |  _ \| ____|  / \  |  _ \  |_   _| | | |_ _/ ___|  |  ___|_ _|  _ \/ ___|_   _| |
     *       \___ \ | || | | | |_) | |      | |_) |  _|   / _ \ | | | |   | | | |_| || |\___ \  | |_   | || |_) \___ \ | | | |
     *        ___) || || |_| |  __/|_|      |  _ <| |___ / ___ \| |_| |   | | |  _  || | ___) | |  _|  | ||  _ < ___) || | |_|
     *       |____/ |_| \___/|_|   (_)      |_| \_\_____/_/   \_\____/    |_| |_| |_|___|____/  |_|   |___|_| \_\____/ |_| (_)
     *
     * A new transport version should be added EVERY TIME a change is made to the serialization protocol of one or more classes. Each
     * transport version should only be used in a single merged commit (apart from the BwC versions copied from o.e.Version, ≤V_8_8_1).
     *
     * ADDING A TRANSPORT VERSION
     * To add a new transport version, add a new constant at the bottom of the list, above this comment. Don't add other lines,
     * comments, etc. The version id has the following layout:
     *
     * M_NNN_SS_P
     *
     * M - The major version of Elasticsearch
     * NNN - The server version part
     * SS - The serverless version part. It should always be 00 here, it is used by serverless only.
     * P - The patch version part
     *
     * To determine the id of the next TransportVersion constant, do the following:
     * - Use the same major version, unless bumping majors
     * - Bump the server version part by 1, unless creating a patch version
     * - Leave the serverless part as 00
     * - Bump the patch part if creating a patch version
     *
     * If a patch version is created, it should be placed sorted among the other existing constants.
     *
     * REVERTING A TRANSPORT VERSION
     *
     * If you revert a commit with a transport version change, you MUST ensure there is a NEW transport version representing the reverted
     * change. DO NOT let the transport version go backwards, it must ALWAYS be incremented.
     *
     * DETERMINING TRANSPORT VERSIONS FROM GIT HISTORY
     *
     * If your git checkout has the expected minor-version-numbered branches and the expected release-version tags then you can find the
     * transport versions known by a particular release ...
     *
     *     git show v8.11.0:server/src/main/java/org/elasticsearch/TransportVersions.java | grep '= def'
     *
     * ... or by a particular branch ...
     *
     *     git show 8.11:server/src/main/java/org/elasticsearch/TransportVersions.java | grep '= def'
     *
     * ... and you can see which versions were added in between two versions too ...
     *
     *     git diff v8.11.0..main -- server/src/main/java/org/elasticsearch/TransportVersions.java
     *
     * In branches 8.7-8.10 see server/src/main/java/org/elasticsearch/TransportVersion.java for the equivalent definitions.
     */

    /**
     * Reference to the earliest compatible transport version to this version of the codebase.
     * This should be the transport version used by the highest minor version of the previous major.
     */
    @UpdateForV9
    // This needs to be bumped to the 8.last
    public static final TransportVersion MINIMUM_COMPATIBLE = V_7_17_0;

    /**
     * Reference to the minimum transport version that can be used with CCS.
     * This should be the transport version used by the previous minor release.
     */
    public static final TransportVersion MINIMUM_CCS_VERSION = FIX_VECTOR_SIMILARITY_INNER_HITS_BACKPORT_8_15;

    static final NavigableMap<Integer, TransportVersion> VERSION_IDS = getAllVersionIds(TransportVersions.class);

    // the highest transport version constant defined in this file, used as a fallback for TransportVersion.current()
    static final TransportVersion LATEST_DEFINED;
    static {
        LATEST_DEFINED = VERSION_IDS.lastEntry().getValue();

        // see comment on IDS field
        // now we're registered all the transport versions, we can clear the map
        IDS = null;
    }

    public static NavigableMap<Integer, TransportVersion> getAllVersionIds(Class<?> cls) {
        Map<Integer, String> versionIdFields = new HashMap<>();
        NavigableMap<Integer, TransportVersion> builder = new TreeMap<>();

        Set<String> ignore = Set.of("ZERO", "CURRENT", "MINIMUM_COMPATIBLE", "MINIMUM_CCS_VERSION");

        for (Field declaredField : cls.getFields()) {
            if (declaredField.getType().equals(TransportVersion.class)) {
                String fieldName = declaredField.getName();
                if (ignore.contains(fieldName)) {
                    continue;
                }

                TransportVersion version;
                try {
                    version = (TransportVersion) declaredField.get(null);
                } catch (IllegalAccessException e) {
                    throw new AssertionError(e);
                }
                builder.put(version.id(), version);

                if (Assertions.ENABLED) {
                    // check the version number is unique
                    var sameVersionNumber = versionIdFields.put(version.id(), fieldName);
                    assert sameVersionNumber == null
                        : "Versions ["
                            + sameVersionNumber
                            + "] and ["
                            + fieldName
                            + "] have the same version number ["
                            + version.id()
                            + "]. Each TransportVersion should have a different version number";
                }
            }
        }

        return Collections.unmodifiableNavigableMap(builder);
    }

    static Collection<TransportVersion> getAllVersions() {
        return VERSION_IDS.values();
    }

    static final IntFunction<String> VERSION_LOOKUP = ReleaseVersions.generateVersionsLookup(TransportVersions.class, LATEST_DEFINED.id());

    // no instance
    private TransportVersions() {}
}<|MERGE_RESOLUTION|>--- conflicted
+++ resolved
@@ -229,11 +229,8 @@
     public static final TransportVersion RETAIN_ILM_STEP_INFO = def(8_753_00_0);
     public static final TransportVersion ADD_DATA_STREAM_OPTIONS = def(8_754_00_0);
     public static final TransportVersion CCS_REMOTE_TELEMETRY_STATS = def(8_755_00_0);
-<<<<<<< HEAD
-    public static final TransportVersion REGEX_AND_RANGE_INTERVAL_QUERIES = def(8_756_00_0);
-=======
     public static final TransportVersion ESQL_CCS_EXECUTION_INFO = def(8_756_00_0);
->>>>>>> a1860f02
+    public static final TransportVersion REGEX_AND_RANGE_INTERVAL_QUERIES = def(8_757_00_0);
 
     /*
      * STOP! READ THIS FIRST! No, really,
