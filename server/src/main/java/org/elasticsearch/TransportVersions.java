--- conflicted
+++ resolved
@@ -219,11 +219,8 @@
     public static final TransportVersion SIMULATE_COMPONENT_TEMPLATES_SUBSTITUTIONS = def(8_743_00_0);
     public static final TransportVersion ML_INFERENCE_IBM_WATSONX_EMBEDDINGS_ADDED = def(8_744_00_0);
     public static final TransportVersion BULK_INCREMENTAL_STATE = def(8_745_00_0);
-<<<<<<< HEAD
-    public static final TransportVersion REGEX_AND_RANGE_INTERVAL_QUERIES = def(8_746_00_0);
-=======
     public static final TransportVersion FAILURE_STORE_STATUS_IN_INDEX_RESPONSE = def(8_746_00_0);
->>>>>>> 3b854a6b
+    public static final TransportVersion REGEX_AND_RANGE_INTERVAL_QUERIES = def(8_747_00_0);
 
     /*
      * STOP! READ THIS FIRST! No, really,
