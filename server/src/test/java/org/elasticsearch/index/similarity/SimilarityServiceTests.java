/*
 * Copyright Elasticsearch B.V. and/or licensed to Elasticsearch B.V. under one
 * or more contributor license agreements. Licensed under the Elastic License
 * 2.0 and the Server Side Public License, v 1; you may not use this file except
 * in compliance with, at your election, the Elastic License 2.0 or the Server
 * Side Public License, v 1.
 */
package org.elasticsearch.index.similarity;

import org.apache.lucene.index.FieldInvertState;
import org.apache.lucene.search.CollectionStatistics;
import org.apache.lucene.search.TermStatistics;
import org.apache.lucene.search.similarities.BooleanSimilarity;
import org.apache.lucene.search.similarities.Similarity;
import org.elasticsearch.common.settings.Settings;
import org.elasticsearch.index.IndexSettings;
import org.elasticsearch.index.IndexVersions;
import org.elasticsearch.lucene.similarity.LegacyBM25Similarity;
import org.elasticsearch.test.ESTestCase;
import org.elasticsearch.test.IndexSettingsModule;
import org.hamcrest.Matchers;

import java.util.Collections;

import static org.hamcrest.Matchers.instanceOf;

public class SimilarityServiceTests extends ESTestCase {
    public void testDefaultSimilarity() {
        Settings settings = Settings.builder().build();
        IndexSettings indexSettings = IndexSettingsModule.newIndexSettings("test", settings);
        SimilarityService service = new SimilarityService(indexSettings, null, Collections.emptyMap());
        assertThat(service.getDefaultSimilarity(), instanceOf(LegacyBM25Similarity.class));
    }

    // Tests #16594
    public void testOverrideBuiltInSimilarity() {
        Settings settings = Settings.builder().put("index.similarity.BM25.type", "classic").build();
        IndexSettings indexSettings = IndexSettingsModule.newIndexSettings("test", settings);
        try {
            new SimilarityService(indexSettings, null, Collections.emptyMap());
            fail("can't override bm25");
        } catch (IllegalArgumentException ex) {
            assertEquals(ex.getMessage(), "Cannot redefine built-in Similarity [BM25]");
        }
    }

    public void testOverrideDefaultSimilarity() {
        Settings settings = Settings.builder().put("index.similarity.default.type", "boolean").build();
        IndexSettings indexSettings = IndexSettingsModule.newIndexSettings("test", settings);
        SimilarityService service = new SimilarityService(indexSettings, null, Collections.emptyMap());
        assertTrue(service.getDefaultSimilarity() instanceof BooleanSimilarity);
    }

    public void testSimilarityValidation() {
        Similarity negativeScoresSim = new Similarity() {

            @Override
            public long computeNorm(FieldInvertState state) {
                return state.getLength();
            }

            @Override
            public SimScorer scorer(float boost, CollectionStatistics collectionStats, TermStatistics... termStats) {
                return new SimScorer() {

                    @Override
                    public float score(float freq, long norm) {
                        return -1;
                    }

                };
            }
        };
        IllegalArgumentException e = expectThrows(
            IllegalArgumentException.class,
<<<<<<< HEAD
            () -> SimilarityService.validateSimilarity(IndexVersions.V_8_0_0, negativeScoresSim)
=======
            () -> SimilarityService.validateSimilarity(IndexVersions.MINIMUM_COMPATIBLE, negativeScoresSim)
>>>>>>> 6fb15923
        );
        assertThat(e.getMessage(), Matchers.containsString("Similarities should not return negative scores"));

        Similarity decreasingScoresWithFreqSim = new Similarity() {

            @Override
            public long computeNorm(FieldInvertState state) {
                return state.getLength();
            }

            @Override
            public SimScorer scorer(float boost, CollectionStatistics collectionStats, TermStatistics... termStats) {
                return new SimScorer() {

                    @Override
                    public float score(float freq, long norm) {
                        return 1 / (freq + norm);
                    }

                };
            }
        };
        e = expectThrows(
            IllegalArgumentException.class,
<<<<<<< HEAD
            () -> SimilarityService.validateSimilarity(IndexVersions.V_8_0_0, decreasingScoresWithFreqSim)
=======
            () -> SimilarityService.validateSimilarity(IndexVersions.MINIMUM_COMPATIBLE, decreasingScoresWithFreqSim)
>>>>>>> 6fb15923
        );
        assertThat(e.getMessage(), Matchers.containsString("Similarity scores should not decrease when term frequency increases"));

        Similarity increasingScoresWithNormSim = new Similarity() {

            @Override
            public long computeNorm(FieldInvertState state) {
                return state.getLength();
            }

            @Override
            public SimScorer scorer(float boost, CollectionStatistics collectionStats, TermStatistics... termStats) {
                return new SimScorer() {

                    @Override
                    public float score(float freq, long norm) {
                        return freq + norm;
                    }

                };
            }
        };
        e = expectThrows(
            IllegalArgumentException.class,
<<<<<<< HEAD
            () -> SimilarityService.validateSimilarity(IndexVersions.V_8_0_0, increasingScoresWithNormSim)
=======
            () -> SimilarityService.validateSimilarity(IndexVersions.MINIMUM_COMPATIBLE, increasingScoresWithNormSim)
>>>>>>> 6fb15923
        );
        assertThat(e.getMessage(), Matchers.containsString("Similarity scores should not increase when norm increases"));
    }

}<|MERGE_RESOLUTION|>--- conflicted
+++ resolved
@@ -73,11 +73,7 @@
         };
         IllegalArgumentException e = expectThrows(
             IllegalArgumentException.class,
-<<<<<<< HEAD
-            () -> SimilarityService.validateSimilarity(IndexVersions.V_8_0_0, negativeScoresSim)
-=======
             () -> SimilarityService.validateSimilarity(IndexVersions.MINIMUM_COMPATIBLE, negativeScoresSim)
->>>>>>> 6fb15923
         );
         assertThat(e.getMessage(), Matchers.containsString("Similarities should not return negative scores"));
 
@@ -102,11 +98,7 @@
         };
         e = expectThrows(
             IllegalArgumentException.class,
-<<<<<<< HEAD
-            () -> SimilarityService.validateSimilarity(IndexVersions.V_8_0_0, decreasingScoresWithFreqSim)
-=======
             () -> SimilarityService.validateSimilarity(IndexVersions.MINIMUM_COMPATIBLE, decreasingScoresWithFreqSim)
->>>>>>> 6fb15923
         );
         assertThat(e.getMessage(), Matchers.containsString("Similarity scores should not decrease when term frequency increases"));
 
@@ -131,11 +123,7 @@
         };
         e = expectThrows(
             IllegalArgumentException.class,
-<<<<<<< HEAD
-            () -> SimilarityService.validateSimilarity(IndexVersions.V_8_0_0, increasingScoresWithNormSim)
-=======
             () -> SimilarityService.validateSimilarity(IndexVersions.MINIMUM_COMPATIBLE, increasingScoresWithNormSim)
->>>>>>> 6fb15923
         );
         assertThat(e.getMessage(), Matchers.containsString("Similarity scores should not increase when norm increases"));
     }
