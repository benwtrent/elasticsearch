/*
 * Licensed to Elasticsearch under one or more contributor
 * license agreements. See the NOTICE file distributed with
 * this work for additional information regarding copyright
 * ownership. Elasticsearch licenses this file to you under
 * the Apache License, Version 2.0 (the "License"); you may
 * not use this file except in compliance with the License.
 * You may obtain a copy of the License at
 *
 *    http://www.apache.org/licenses/LICENSE-2.0
 *
 * Unless required by applicable law or agreed to in writing,
 * software distributed under the License is distributed on an
 * "AS IS" BASIS, WITHOUT WARRANTIES OR CONDITIONS OF ANY
 * KIND, either express or implied.  See the License for the
 * specific language governing permissions and limitations
 * under the License.
 */

package org.elasticsearch.indices.cluster;

import org.elasticsearch.ExceptionsHelper;
import org.elasticsearch.action.ActionResponse;
import org.elasticsearch.action.admin.cluster.reroute.ClusterRerouteRequest;
import org.elasticsearch.action.admin.cluster.reroute.TransportClusterRerouteAction;
import org.elasticsearch.action.admin.indices.close.CloseIndexRequest;
import org.elasticsearch.action.admin.indices.close.TransportCloseIndexAction;
import org.elasticsearch.action.admin.indices.create.CreateIndexRequest;
import org.elasticsearch.action.admin.indices.create.TransportCreateIndexAction;
import org.elasticsearch.action.admin.indices.delete.DeleteIndexRequest;
import org.elasticsearch.action.admin.indices.delete.TransportDeleteIndexAction;
import org.elasticsearch.action.admin.indices.open.OpenIndexRequest;
import org.elasticsearch.action.admin.indices.open.TransportOpenIndexAction;
import org.elasticsearch.action.admin.indices.settings.put.TransportUpdateSettingsAction;
import org.elasticsearch.action.admin.indices.settings.put.UpdateSettingsRequest;
import org.elasticsearch.action.support.ActionFilters;
import org.elasticsearch.action.support.DestructiveOperations;
import org.elasticsearch.action.support.PlainActionFuture;
import org.elasticsearch.action.support.master.MasterNodeRequest;
import org.elasticsearch.action.support.master.TransportMasterNodeAction;
import org.elasticsearch.action.support.master.TransportMasterNodeActionUtils;
import org.elasticsearch.cluster.ClusterState;
import org.elasticsearch.cluster.ClusterStateUpdateTask;
import org.elasticsearch.cluster.EmptyClusterInfoService;
import org.elasticsearch.cluster.action.shard.ShardStateAction;
import org.elasticsearch.cluster.metadata.AliasValidator;
import org.elasticsearch.cluster.metadata.IndexMetaData;
import org.elasticsearch.cluster.metadata.IndexNameExpressionResolver;
import org.elasticsearch.cluster.metadata.MetaDataCreateIndexService;
import org.elasticsearch.cluster.metadata.MetaDataDeleteIndexService;
import org.elasticsearch.cluster.metadata.MetaDataIndexStateService;
import org.elasticsearch.cluster.metadata.MetaDataIndexUpgradeService;
import org.elasticsearch.cluster.metadata.MetaDataUpdateSettingsService;
import org.elasticsearch.cluster.routing.ShardRouting;
import org.elasticsearch.cluster.routing.allocation.AllocationService;
import org.elasticsearch.cluster.routing.allocation.FailedShard;
import org.elasticsearch.cluster.routing.allocation.RandomAllocationDeciderTests;
import org.elasticsearch.cluster.routing.allocation.allocator.BalancedShardsAllocator;
import org.elasticsearch.cluster.routing.allocation.decider.AllocationDeciders;
import org.elasticsearch.cluster.routing.allocation.decider.ReplicaAfterPrimaryActiveAllocationDecider;
import org.elasticsearch.cluster.routing.allocation.decider.SameShardAllocationDecider;
import org.elasticsearch.cluster.service.ClusterService;
import org.elasticsearch.common.SuppressForbidden;
import org.elasticsearch.common.component.AbstractComponent;
import org.elasticsearch.common.settings.ClusterSettings;
import org.elasticsearch.common.settings.IndexScopedSettings;
import org.elasticsearch.common.settings.Settings;
import org.elasticsearch.env.Environment;
import org.elasticsearch.index.IndexService;
import org.elasticsearch.index.mapper.MapperService;
import org.elasticsearch.index.shard.IndexEventListener;
import org.elasticsearch.index.shard.ShardId;
import org.elasticsearch.indices.IndicesService;
import org.elasticsearch.test.gateway.TestGatewayAllocator;
import org.elasticsearch.threadpool.ThreadPool;
import org.elasticsearch.transport.Transport;
import org.elasticsearch.transport.TransportService;

import java.io.IOException;
import java.util.Arrays;
import java.util.Collections;
import java.util.HashSet;
import java.util.List;
import java.util.function.Consumer;
import java.util.stream.Collectors;

import static com.carrotsearch.randomizedtesting.RandomizedTest.getRandom;
import static org.elasticsearch.env.Environment.PATH_HOME_SETTING;
import static org.hamcrest.Matchers.notNullValue;
import static org.junit.Assert.assertThat;
import static org.mockito.Matchers.any;
import static org.mockito.Matchers.anyBoolean;
import static org.mockito.Matchers.anyList;
import static org.mockito.Matchers.anyString;
import static org.mockito.Mockito.doAnswer;
import static org.mockito.Mockito.mock;
import static org.mockito.Mockito.when;

public class ClusterStateChanges extends AbstractComponent {

    private final AllocationService allocationService;
    private final ClusterService clusterService;
    private final ShardStateAction.ShardFailedClusterStateTaskExecutor shardFailedClusterStateTaskExecutor;
    private final ShardStateAction.ShardStartedClusterStateTaskExecutor shardStartedClusterStateTaskExecutor;

    // transport actions
    private final TransportCloseIndexAction transportCloseIndexAction;
    private final TransportOpenIndexAction transportOpenIndexAction;
    private final TransportDeleteIndexAction transportDeleteIndexAction;
    private final TransportUpdateSettingsAction transportUpdateSettingsAction;
    private final TransportClusterRerouteAction transportClusterRerouteAction;
    private final TransportCreateIndexAction transportCreateIndexAction;

    public ClusterStateChanges() {
        super(Settings.builder().put(PATH_HOME_SETTING.getKey(), "dummy").build());

        allocationService = new AllocationService(settings, new AllocationDeciders(settings,
            new HashSet<>(Arrays.asList(new SameShardAllocationDecider(settings),
                new ReplicaAfterPrimaryActiveAllocationDecider(settings),
                new RandomAllocationDeciderTests.RandomAllocationDecider(getRandom())))),
            new TestGatewayAllocator(), new BalancedShardsAllocator(settings),
            EmptyClusterInfoService.INSTANCE);
        shardFailedClusterStateTaskExecutor = new ShardStateAction.ShardFailedClusterStateTaskExecutor(allocationService, null, logger);
        shardStartedClusterStateTaskExecutor = new ShardStateAction.ShardStartedClusterStateTaskExecutor(allocationService, logger);
        ClusterSettings clusterSettings = new ClusterSettings(settings, ClusterSettings.BUILT_IN_CLUSTER_SETTINGS);
        ActionFilters actionFilters = new ActionFilters(Collections.emptySet());
        IndexNameExpressionResolver indexNameExpressionResolver = new IndexNameExpressionResolver(settings);
        DestructiveOperations destructiveOperations = new DestructiveOperations(settings, clusterSettings);
        Environment environment = new Environment(settings);
        ThreadPool threadPool = null; // it's not used
        Transport transport = null; // it's not used

        // mocks
        clusterService = mock(ClusterService.class);
        IndicesService indicesService = mock(IndicesService.class);
        // MetaDataCreateIndexService creates indices using its IndicesService instance to check mappings -> fake it here
        try {
<<<<<<< HEAD
            @SuppressWarnings("unchecked") final List<IndexEventListener> listeners = anyList();
            @SuppressWarnings("unchecked") final Consumer<ShardId> globalCheckpointSyncer = any(Consumer.class);
            when(indicesService.createIndex(any(NodeServicesProvider.class), any(IndexMetaData.class), listeners, globalCheckpointSyncer))
=======
            when(indicesService.createIndex(any(IndexMetaData.class), anyList()))
>>>>>>> 179dd885
                .then(invocationOnMock -> {
                    IndexService indexService = mock(IndexService.class);
                    IndexMetaData indexMetaData = (IndexMetaData)invocationOnMock.getArguments()[0];
                    when(indexService.index()).thenReturn(indexMetaData.getIndex());
                    MapperService mapperService = mock(MapperService.class);
                    when(indexService.mapperService()).thenReturn(mapperService);
                    when(mapperService.docMappers(anyBoolean())).thenReturn(Collections.emptyList());
                    when(indexService.getIndexEventListener()).thenReturn(new IndexEventListener() {});
                    return indexService;
            });
        } catch (IOException e) {
            throw new IllegalStateException(e);
        }

        // services
        TransportService transportService = new TransportService(settings, transport, threadPool,
            TransportService.NOOP_TRANSPORT_INTERCEPTOR, clusterSettings);
        MetaDataIndexUpgradeService metaDataIndexUpgradeService = new MetaDataIndexUpgradeService(settings, null, null) {
            // metaData upgrader should do nothing
            @Override
            public IndexMetaData upgradeIndexMetaData(IndexMetaData indexMetaData) {
                return indexMetaData;
            }
        };
        MetaDataIndexStateService indexStateService = new MetaDataIndexStateService(settings, clusterService, allocationService,
            metaDataIndexUpgradeService, indicesService);
        MetaDataDeleteIndexService deleteIndexService = new MetaDataDeleteIndexService(settings, clusterService, allocationService);
        MetaDataUpdateSettingsService metaDataUpdateSettingsService = new MetaDataUpdateSettingsService(settings, clusterService,
            allocationService, IndexScopedSettings.DEFAULT_SCOPED_SETTINGS, indicesService);
        MetaDataCreateIndexService createIndexService = new MetaDataCreateIndexService(settings, clusterService, indicesService,
            allocationService, new AliasValidator(settings), environment,
            IndexScopedSettings.DEFAULT_SCOPED_SETTINGS, threadPool);

        transportCloseIndexAction = new TransportCloseIndexAction(settings, transportService, clusterService, threadPool,
            indexStateService, clusterSettings, actionFilters, indexNameExpressionResolver, destructiveOperations);
        transportOpenIndexAction = new TransportOpenIndexAction(settings, transportService,
            clusterService, threadPool, indexStateService, actionFilters, indexNameExpressionResolver, destructiveOperations);
        transportDeleteIndexAction = new TransportDeleteIndexAction(settings, transportService,
            clusterService, threadPool, deleteIndexService, actionFilters, indexNameExpressionResolver, destructiveOperations);
        transportUpdateSettingsAction = new TransportUpdateSettingsAction(settings,
            transportService, clusterService, threadPool, metaDataUpdateSettingsService, actionFilters, indexNameExpressionResolver);
        transportClusterRerouteAction = new TransportClusterRerouteAction(settings,
            transportService, clusterService, threadPool, allocationService, actionFilters, indexNameExpressionResolver);
        transportCreateIndexAction = new TransportCreateIndexAction(settings,
            transportService, clusterService, threadPool, createIndexService, actionFilters, indexNameExpressionResolver);
    }

    public ClusterState createIndex(ClusterState state, CreateIndexRequest request) {
        return execute(transportCreateIndexAction, request, state);
    }

    public ClusterState closeIndices(ClusterState state, CloseIndexRequest request) {
        return execute(transportCloseIndexAction, request, state);
    }

    public ClusterState openIndices(ClusterState state, OpenIndexRequest request) {
        return execute(transportOpenIndexAction, request, state);
    }

    public ClusterState deleteIndices(ClusterState state, DeleteIndexRequest request) {
        return execute(transportDeleteIndexAction, request, state);
    }

    public ClusterState updateSettings(ClusterState state, UpdateSettingsRequest request) {
        return execute(transportUpdateSettingsAction, request, state);
    }

    public ClusterState reroute(ClusterState state, ClusterRerouteRequest request) {
        return execute(transportClusterRerouteAction, request, state);
    }

    public ClusterState deassociateDeadNodes(ClusterState clusterState, boolean reroute, String reason) {
        return allocationService.deassociateDeadNodes(clusterState, reroute, reason);
    }

    public ClusterState applyFailedShards(ClusterState clusterState, List<FailedShard> failedShards) {
        List<ShardStateAction.ShardEntry> entries = failedShards.stream().map(failedShard ->
            new ShardStateAction.ShardEntry(failedShard.getRoutingEntry().shardId(), failedShard.getRoutingEntry().allocationId().getId(),
                0L, failedShard.getMessage(), failedShard.getFailure()))
            .collect(Collectors.toList());
        try {
            return shardFailedClusterStateTaskExecutor.execute(clusterState, entries).resultingState;
        } catch (Exception e) {
            throw ExceptionsHelper.convertToRuntime(e);
        }
    }

    public ClusterState applyStartedShards(ClusterState clusterState, List<ShardRouting> startedShards) {
        List<ShardStateAction.ShardEntry> entries = startedShards.stream().map(startedShard ->
            new ShardStateAction.ShardEntry(startedShard.shardId(), startedShard.allocationId().getId(), 0L, "shard started", null))
            .collect(Collectors.toList());
        try {
            return shardStartedClusterStateTaskExecutor.execute(clusterState, entries).resultingState;
        } catch (Exception e) {
            throw ExceptionsHelper.convertToRuntime(e);
        }
    }

    private <Request extends MasterNodeRequest<Request>, Response extends ActionResponse> ClusterState execute(
        TransportMasterNodeAction<Request, Response> masterNodeAction, Request request, ClusterState clusterState) {
        return executeClusterStateUpdateTask(clusterState, () -> {
            try {
                TransportMasterNodeActionUtils.runMasterOperation(masterNodeAction, request, clusterState, new PlainActionFuture<>());
            } catch (Exception e) {
                throw new RuntimeException(e);
            }
        });
    }

    private ClusterState executeClusterStateUpdateTask(ClusterState state, Runnable runnable) {
        ClusterState[] result = new ClusterState[1];
        doAnswer(invocationOnMock -> {
            ClusterStateUpdateTask task = (ClusterStateUpdateTask)invocationOnMock.getArguments()[1];
            result[0] = task.execute(state);
            return null;
        }).when(clusterService).submitStateUpdateTask(anyString(), any(ClusterStateUpdateTask.class));
        runnable.run();
        assertThat(result[0], notNullValue());
        return result[0];
    }
}<|MERGE_RESOLUTION|>--- conflicted
+++ resolved
@@ -135,13 +135,9 @@
         IndicesService indicesService = mock(IndicesService.class);
         // MetaDataCreateIndexService creates indices using its IndicesService instance to check mappings -> fake it here
         try {
-<<<<<<< HEAD
             @SuppressWarnings("unchecked") final List<IndexEventListener> listeners = anyList();
             @SuppressWarnings("unchecked") final Consumer<ShardId> globalCheckpointSyncer = any(Consumer.class);
-            when(indicesService.createIndex(any(NodeServicesProvider.class), any(IndexMetaData.class), listeners, globalCheckpointSyncer))
-=======
-            when(indicesService.createIndex(any(IndexMetaData.class), anyList()))
->>>>>>> 179dd885
+            when(indicesService.createIndex(any(IndexMetaData.class), listeners, globalCheckpointSyncer))
                 .then(invocationOnMock -> {
                     IndexService indexService = mock(IndexService.class);
                     IndexMetaData indexMetaData = (IndexMetaData)invocationOnMock.getArguments()[0];
