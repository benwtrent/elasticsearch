--- conflicted
+++ resolved
@@ -1,9 +1,5 @@
 elasticsearch     = 9.0.0
-<<<<<<< HEAD
-lucene            = 9.12.0-snapshot-11c4f071a7a
-=======
 lucene            = 10.0.0-snapshot-53d1c2bd2fb
->>>>>>> eb06cecc
 
 bundled_jdk_vendor = openjdk
 bundled_jdk = 22.0.1+8@c7ec1332f7bb44aeba2eb341ae18aca4
