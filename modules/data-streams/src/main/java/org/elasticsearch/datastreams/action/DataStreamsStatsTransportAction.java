/*
 * Copyright Elasticsearch B.V. and/or licensed to Elasticsearch B.V. under one
 * or more contributor license agreements. Licensed under the "Elastic License
 * 2.0", the "GNU Affero General Public License v3.0 only", and the "Server Side
 * Public License v 1"; you may not use this file except in compliance with, at
 * your election, the "Elastic License 2.0", the "GNU Affero General Public
 * License v3.0 only", or the "Server Side Public License, v 1".
 */
package org.elasticsearch.datastreams.action;

import org.apache.lucene.document.LongPoint;
import org.apache.lucene.index.IndexReader;
import org.apache.lucene.index.PointValues;
import org.elasticsearch.action.ActionListener;
import org.elasticsearch.action.datastreams.DataStreamsActionUtil;
import org.elasticsearch.action.datastreams.DataStreamsStatsAction;
import org.elasticsearch.action.support.ActionFilters;
import org.elasticsearch.action.support.DefaultShardOperationFailedException;
import org.elasticsearch.action.support.IndexComponentSelector;
import org.elasticsearch.action.support.broadcast.node.TransportBroadcastByNodeAction;
import org.elasticsearch.cluster.ClusterState;
import org.elasticsearch.cluster.block.ClusterBlockException;
import org.elasticsearch.cluster.block.ClusterBlockLevel;
import org.elasticsearch.cluster.metadata.DataStream;
import org.elasticsearch.cluster.metadata.IndexAbstraction;
import org.elasticsearch.cluster.metadata.IndexNameExpressionResolver;
import org.elasticsearch.cluster.project.ProjectResolver;
import org.elasticsearch.cluster.routing.ShardRouting;
import org.elasticsearch.cluster.routing.ShardsIterator;
import org.elasticsearch.cluster.service.ClusterService;
import org.elasticsearch.common.io.stream.StreamInput;
import org.elasticsearch.common.unit.ByteSizeValue;
import org.elasticsearch.index.Index;
import org.elasticsearch.index.IndexService;
import org.elasticsearch.index.engine.Engine;
import org.elasticsearch.index.engine.ReadOnlyEngine;
import org.elasticsearch.index.shard.IndexShard;
import org.elasticsearch.index.store.StoreStats;
import org.elasticsearch.indices.IndicesService;
import org.elasticsearch.injection.guice.Inject;
import org.elasticsearch.tasks.Task;
import org.elasticsearch.threadpool.ThreadPool;
import org.elasticsearch.transport.TransportService;

import java.io.IOException;
import java.util.HashMap;
import java.util.HashSet;
import java.util.List;
import java.util.Map;
import java.util.Set;
import java.util.SortedMap;

public class DataStreamsStatsTransportAction extends TransportBroadcastByNodeAction<
    DataStreamsStatsAction.Request,
    DataStreamsStatsAction.Response,
    DataStreamsStatsAction.DataStreamShardStats> {

    private final IndicesService indicesService;
    private final ProjectResolver projectResolver;

    @Inject
    public DataStreamsStatsTransportAction(
        ClusterService clusterService,
        TransportService transportService,
        IndicesService indicesService,
        ActionFilters actionFilters,
        ProjectResolver projectResolver,
        IndexNameExpressionResolver indexNameExpressionResolver
    ) {
        super(
            DataStreamsStatsAction.NAME,
            clusterService,
            transportService,
            actionFilters,
            indexNameExpressionResolver,
            DataStreamsStatsAction.Request::new,
            transportService.getThreadPool().executor(ThreadPool.Names.MANAGEMENT)
        );
        this.indicesService = indicesService;
        this.projectResolver = projectResolver;
    }

    @Override
    protected void doExecute(Task task, DataStreamsStatsAction.Request request, ActionListener<DataStreamsStatsAction.Response> listener) {
        request.indicesOptions(DataStreamsActionUtil.updateIndicesOptions(request.indicesOptions()));
        super.doExecute(task, request, listener);
    }

    @Override
    protected DataStreamsStatsAction.Request readRequestFrom(StreamInput in) throws IOException {
        return new DataStreamsStatsAction.Request(in);
    }

    @Override
    protected ClusterBlockException checkGlobalBlock(ClusterState state, DataStreamsStatsAction.Request request) {
        return state.blocks().globalBlockedException(ClusterBlockLevel.METADATA_READ);
    }

    @Override
    protected ClusterBlockException checkRequestBlock(
        ClusterState state,
        DataStreamsStatsAction.Request request,
        String[] concreteIndices
    ) {
        return state.blocks().indicesBlockedException(projectResolver.getProjectId(), ClusterBlockLevel.METADATA_READ, concreteIndices);
    }

    @Override
    protected String[] resolveConcreteIndexNames(ClusterState clusterState, DataStreamsStatsAction.Request request) {
        return DataStreamsActionUtil.resolveConcreteIndexNamesWithSelector(
            indexNameExpressionResolver,
            projectResolver.getProjectMetadata(clusterState),
            request.indices(),
            IndexComponentSelector.ALL_APPLICABLE,
            request.indicesOptions()
        ).toArray(String[]::new);
    }

    @Override
    protected ShardsIterator shards(ClusterState clusterState, DataStreamsStatsAction.Request request, String[] concreteIndices) {
        return clusterState.routingTable(projectResolver.getProjectId()).allShards(concreteIndices);
    }

    @Override
    protected void shardOperation(
        DataStreamsStatsAction.Request request,
        ShardRouting shardRouting,
        Task task,
        ActionListener<DataStreamsStatsAction.DataStreamShardStats> listener
    ) {
        ActionListener.completeWith(listener, () -> {
            IndexService indexService = indicesService.indexServiceSafe(shardRouting.shardId().getIndex());
            IndexShard indexShard = indexService.getShard(shardRouting.shardId().id());
            StoreStats storeStats = indexShard.storeStats();
            IndexAbstraction indexAbstraction = projectResolver.getProjectMetadata(clusterService.state())
                .getIndicesLookup()
                .get(shardRouting.getIndexName());
            assert indexAbstraction != null;
            DataStream dataStream = indexAbstraction.getParentDataStream();
            assert dataStream != null;
            long maxTimestamp = 0L;
            try (Engine.Searcher searcher = indexShard.acquireSearcher(ReadOnlyEngine.FIELD_RANGE_SEARCH_SOURCE)) {
                IndexReader indexReader = searcher.getIndexReader();
                byte[] maxPackedValue = PointValues.getMaxPackedValue(indexReader, DataStream.TIMESTAMP_FIELD_NAME);
                if (maxPackedValue != null) {
                    maxTimestamp = LongPoint.decodeDimension(maxPackedValue, 0);
                }
            }
            return new DataStreamsStatsAction.DataStreamShardStats(indexShard.routingEntry(), storeStats, maxTimestamp);
        });
    }

    @Override
    protected DataStreamsStatsAction.DataStreamShardStats readShardResult(StreamInput in) throws IOException {
        return new DataStreamsStatsAction.DataStreamShardStats(in);
    }

    @Override
    protected
        TransportBroadcastByNodeAction.ResponseFactory<DataStreamsStatsAction.Response, DataStreamsStatsAction.DataStreamShardStats>
        getResponseFactory(DataStreamsStatsAction.Request request, ClusterState clusterState) {
        Map<String, AggregatedStats> aggregatedDataStreamsStats = new HashMap<>();
        Set<String> allBackingIndices = new HashSet<>();
        final var project = projectResolver.getProjectMetadata(clusterState);
        SortedMap<String, IndexAbstraction> indicesLookup = project.getIndicesLookup();

        // Collect the number of backing indices from the cluster state. If every shard operation for an index fails,
        // or if a backing index simply has no shards allocated, it would be excluded from the counts if we only used
        // shard results to calculate.
<<<<<<< HEAD
        List<String> abstractionNames = indexNameExpressionResolver.dataStreamNames(project, request.indicesOptions(), request.indices());
        for (String abstractionName : abstractionNames) {
            IndexAbstraction indexAbstraction = indicesLookup.get(abstractionName);
=======
        List<String> abstractionNames = indexNameExpressionResolver.dataStreamNames(
            clusterState,
            request.indicesOptions(),
            request.indices()
        );
        for (String abstraction : abstractionNames) {
            IndexAbstraction indexAbstraction = indicesLookup.get(abstraction);
>>>>>>> 14c21f20
            assert indexAbstraction != null;
            if (indexAbstraction.getType() == IndexAbstraction.Type.DATA_STREAM) {
                DataStream dataStream = (DataStream) indexAbstraction;
                AggregatedStats stats = aggregatedDataStreamsStats.computeIfAbsent(dataStream.getName(), s -> new AggregatedStats());
                dataStream.getBackingIndices().getIndices().stream().map(Index::getName).forEach(index -> {
                    stats.backingIndices.add(index);
                    allBackingIndices.add(index);
                });
                dataStream.getFailureIndices().getIndices().stream().map(Index::getName).forEach(index -> {
                    stats.backingIndices.add(index);
                    allBackingIndices.add(index);
                });
            }
        }

        return new ResponseFactory(indicesLookup, allBackingIndices, aggregatedDataStreamsStats);
    }

    private class ResponseFactory
        implements
            TransportBroadcastByNodeAction.ResponseFactory<DataStreamsStatsAction.Response, DataStreamsStatsAction.DataStreamShardStats> {

        private final SortedMap<String, IndexAbstraction> indicesLookup;
        private final Set<String> allBackingIndices;
        private final Map<String, AggregatedStats> aggregatedDataStreamsStats;

        ResponseFactory(
            SortedMap<String, IndexAbstraction> indicesLookup,
            Set<String> allBackingIndices,
            Map<String, AggregatedStats> aggregatedDataStreamsStats
        ) {
            this.indicesLookup = indicesLookup;
            this.allBackingIndices = allBackingIndices;
            this.aggregatedDataStreamsStats = aggregatedDataStreamsStats;
        }

        @Override
        public DataStreamsStatsAction.Response newResponse(
            int totalShards,
            int successfulShards,
            int failedShards,
            List<DataStreamsStatsAction.DataStreamShardStats> dataStreamShardStats,
            List<DefaultShardOperationFailedException> shardFailures
        ) {
            long totalStoreSizeBytes = 0L;

            for (DataStreamsStatsAction.DataStreamShardStats shardStat : dataStreamShardStats) {
                String indexName = shardStat.getShardRouting().getIndexName();
                IndexAbstraction indexAbstraction = indicesLookup.get(indexName);
                DataStream dataStream = indexAbstraction.getParentDataStream();
                assert dataStream != null;

                // Aggregate global stats
                totalStoreSizeBytes += shardStat.getStoreStats().totalDataSetSizeInBytes();

                // Aggregate data stream stats
                AggregatedStats stats = aggregatedDataStreamsStats.computeIfAbsent(dataStream.getName(), s -> new AggregatedStats());
                stats.storageBytes += shardStat.getStoreStats().totalDataSetSizeInBytes();
                stats.maxTimestamp = Math.max(stats.maxTimestamp, shardStat.getMaxTimestamp());
            }

            DataStreamsStatsAction.DataStreamStats[] dataStreamStats = aggregatedDataStreamsStats.entrySet()
                .stream()
                .map(
                    entry -> new DataStreamsStatsAction.DataStreamStats(
                        entry.getKey(),
                        entry.getValue().backingIndices.size(),
                        ByteSizeValue.ofBytes(entry.getValue().storageBytes),
                        entry.getValue().maxTimestamp
                    )
                )
                .toArray(DataStreamsStatsAction.DataStreamStats[]::new);

            return new DataStreamsStatsAction.Response(
                totalShards,
                successfulShards,
                failedShards,
                shardFailures,
                aggregatedDataStreamsStats.size(),
                allBackingIndices.size(),
                ByteSizeValue.ofBytes(totalStoreSizeBytes),
                dataStreamStats
            );
        }
    }

    private static class AggregatedStats {
        Set<String> backingIndices = new HashSet<>();
        long storageBytes = 0L;
        long maxTimestamp = 0L;
    }
}<|MERGE_RESOLUTION|>--- conflicted
+++ resolved
@@ -167,19 +167,9 @@
         // Collect the number of backing indices from the cluster state. If every shard operation for an index fails,
         // or if a backing index simply has no shards allocated, it would be excluded from the counts if we only used
         // shard results to calculate.
-<<<<<<< HEAD
         List<String> abstractionNames = indexNameExpressionResolver.dataStreamNames(project, request.indicesOptions(), request.indices());
-        for (String abstractionName : abstractionNames) {
-            IndexAbstraction indexAbstraction = indicesLookup.get(abstractionName);
-=======
-        List<String> abstractionNames = indexNameExpressionResolver.dataStreamNames(
-            clusterState,
-            request.indicesOptions(),
-            request.indices()
-        );
         for (String abstraction : abstractionNames) {
             IndexAbstraction indexAbstraction = indicesLookup.get(abstraction);
->>>>>>> 14c21f20
             assert indexAbstraction != null;
             if (indexAbstraction.getType() == IndexAbstraction.Type.DATA_STREAM) {
                 DataStream dataStream = (DataStream) indexAbstraction;
