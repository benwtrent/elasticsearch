/*
 * Copyright Elasticsearch B.V. and/or licensed to Elasticsearch B.V. under one
 * or more contributor license agreements. Licensed under the Elastic License
 * 2.0 and the Server Side Public License, v 1; you may not use this file except
 * in compliance with, at your election, the Elastic License 2.0 or the Server
 * Side Public License, v 1.
 */

package org.elasticsearch.ingest.geoip;

import org.apache.logging.log4j.LogManager;
import org.apache.logging.log4j.Logger;
import org.elasticsearch.ExceptionsHelper;
import org.elasticsearch.ResourceAlreadyExistsException;
import org.elasticsearch.ResourceNotFoundException;
import org.elasticsearch.action.ActionListener;
import org.elasticsearch.client.internal.Client;
import org.elasticsearch.client.internal.OriginSettingClient;
import org.elasticsearch.cluster.ClusterChangedEvent;
import org.elasticsearch.cluster.ClusterState;
import org.elasticsearch.cluster.ClusterStateListener;
import org.elasticsearch.cluster.metadata.IndexAbstraction;
import org.elasticsearch.cluster.node.DiscoveryNode;
import org.elasticsearch.cluster.service.ClusterService;
import org.elasticsearch.common.settings.Setting;
import org.elasticsearch.common.settings.Settings;
import org.elasticsearch.core.TimeValue;
import org.elasticsearch.core.UpdateForV9;
import org.elasticsearch.gateway.GatewayService;
import org.elasticsearch.index.Index;
import org.elasticsearch.index.IndexSettings;
import org.elasticsearch.ingest.IngestMetadata;
import org.elasticsearch.ingest.IngestService;
import org.elasticsearch.ingest.Pipeline;
import org.elasticsearch.ingest.PipelineConfiguration;
import org.elasticsearch.persistent.AllocatedPersistentTask;
import org.elasticsearch.persistent.PersistentTaskState;
import org.elasticsearch.persistent.PersistentTasksCustomMetadata;
import org.elasticsearch.persistent.PersistentTasksExecutor;
import org.elasticsearch.persistent.PersistentTasksService;
import org.elasticsearch.tasks.TaskId;
import org.elasticsearch.threadpool.ThreadPool;
import org.elasticsearch.transport.RemoteTransportException;

import java.util.List;
import java.util.Map;
import java.util.Objects;
import java.util.Set;
import java.util.concurrent.atomic.AtomicBoolean;
import java.util.concurrent.atomic.AtomicReference;
import java.util.stream.Collectors;

import static org.elasticsearch.ingest.geoip.GeoIpDownloader.DATABASES_INDEX;
import static org.elasticsearch.ingest.geoip.GeoIpDownloader.GEOIP_DOWNLOADER;
import static org.elasticsearch.ingest.geoip.GeoIpProcessor.Factory.downloadDatabaseOnPipelineCreation;

/**
 * Persistent task executor that is responsible for starting {@link GeoIpDownloader} after task is allocated by master node.
 * Also bootstraps GeoIP download task on clean cluster and handles changes to the 'ingest.geoip.downloader.enabled' setting
 */
public final class GeoIpDownloaderTaskExecutor extends PersistentTasksExecutor<GeoIpTaskParams> implements ClusterStateListener {

    private static final boolean ENABLED_DEFAULT = "false".equals(
        System.getProperty("ingest.geoip.downloader.enabled.default", "true")
    ) == false;
    public static final Setting<Boolean> ENABLED_SETTING = Setting.boolSetting(
        "ingest.geoip.downloader.enabled",
        ENABLED_DEFAULT,
        Setting.Property.Dynamic,
        Setting.Property.NodeScope
    );
    public static final Setting<TimeValue> POLL_INTERVAL_SETTING = Setting.timeSetting(
        "ingest.geoip.downloader.poll.interval",
        TimeValue.timeValueDays(3),
        TimeValue.timeValueDays(1),
        Setting.Property.Dynamic,
        Setting.Property.NodeScope
    );

    public static final Setting<Boolean> EAGER_DOWNLOAD_SETTING = Setting.boolSetting(
        "ingest.geoip.downloader.eager.download",
        false,
        Setting.Property.Dynamic,
        Setting.Property.NodeScope
    );

    private static final Logger logger = LogManager.getLogger(GeoIpDownloader.class);

    private final Client client;
    private final HttpClient httpClient;
    private final ClusterService clusterService;
    private final ThreadPool threadPool;
    private final Settings settings;
    private final PersistentTasksService persistentTasksService;
    private final AtomicReference<GeoIpDownloader> currentTask = new AtomicReference<>();
    private volatile TimeValue pollInterval;
    private volatile boolean eagerDownload;
    private volatile boolean atLeastOneGeoipProcessor;
    private final AtomicBoolean taskIsBootstrapped = new AtomicBoolean(false);

    GeoIpDownloaderTaskExecutor(Client client, HttpClient httpClient, ClusterService clusterService, ThreadPool threadPool) {
        super(GEOIP_DOWNLOADER, threadPool.generic());
        this.client = new OriginSettingClient(client, IngestService.INGEST_ORIGIN);
        this.httpClient = httpClient;
        this.clusterService = clusterService;
        this.threadPool = threadPool;
        this.settings = clusterService.getSettings();
        this.persistentTasksService = new PersistentTasksService(clusterService, threadPool, client);
        this.pollInterval = POLL_INTERVAL_SETTING.get(settings);
        this.eagerDownload = EAGER_DOWNLOAD_SETTING.get(settings);
    }

    /**
     * This method completes the initialization of the GeoIpDownloaderTaskExecutor by registering several listeners.
     */
    public void init() {
        clusterService.addListener(this);
        clusterService.getClusterSettings().addSettingsUpdateConsumer(ENABLED_SETTING, this::setEnabled);
        clusterService.getClusterSettings().addSettingsUpdateConsumer(EAGER_DOWNLOAD_SETTING, this::setEagerDownload);
        clusterService.getClusterSettings().addSettingsUpdateConsumer(POLL_INTERVAL_SETTING, this::setPollInterval);
    }

    private void setEnabled(boolean enabled) {
        if (clusterService.state().nodes().isLocalNodeElectedMaster() == false) {
            // we should only start/stop task from single node, master is the best as it will go through it anyway
            return;
        }
        if (enabled) {
            startTask(() -> {});
        } else {
            stopTask(() -> {});
        }
    }

    private void setEagerDownload(Boolean eagerDownload) {
        if (Objects.equals(this.eagerDownload, eagerDownload) == false) {
            this.eagerDownload = eagerDownload;
            GeoIpDownloader currentDownloader = getCurrentTask();
            if (currentDownloader != null && Objects.equals(eagerDownload, Boolean.TRUE)) {
                currentDownloader.requestReschedule();
            }
        }
    }

    private void setPollInterval(TimeValue pollInterval) {
        if (Objects.equals(this.pollInterval, pollInterval) == false) {
            this.pollInterval = pollInterval;
            GeoIpDownloader currentDownloader = getCurrentTask();
            if (currentDownloader != null) {
                currentDownloader.requestReschedule();
            }
        }
    }

    @Override
    protected void nodeOperation(AllocatedPersistentTask task, GeoIpTaskParams params, PersistentTaskState state) {
        GeoIpDownloader downloader = (GeoIpDownloader) task;
        GeoIpTaskState geoIpTaskState = (state == null) ? GeoIpTaskState.EMPTY : (GeoIpTaskState) state;
        downloader.setState(geoIpTaskState);
        currentTask.set(downloader);
        if (ENABLED_SETTING.get(clusterService.state().metadata().settings(), settings)) {
            downloader.runDownloader();
        }
    }

    @Override
    protected GeoIpDownloader createTask(
        long id,
        String type,
        String action,
        TaskId parentTaskId,
        PersistentTasksCustomMetadata.PersistentTask<GeoIpTaskParams> taskInProgress,
        Map<String, String> headers
    ) {
        return new GeoIpDownloader(
            client,
            httpClient,
            clusterService,
            threadPool,
            settings,
            id,
            type,
            action,
            getDescription(taskInProgress),
            parentTaskId,
            headers,
            () -> pollInterval,
            () -> eagerDownload,
            () -> atLeastOneGeoipProcessor
        );
    }

    @Override
    public void clusterChanged(ClusterChangedEvent event) {
        if (event.state().blocks().hasGlobalBlock(GatewayService.STATE_NOT_RECOVERED_BLOCK)) {
            // wait for state recovered
            return;
        }

        DiscoveryNode masterNode = event.state().nodes().getMasterNode();
        if (masterNode == null) {
            // no master yet
            return;
        }

        if (taskIsBootstrapped.getAndSet(true) == false) {
            this.atLeastOneGeoipProcessor = hasAtLeastOneGeoipProcessor(event.state());
            if (ENABLED_SETTING.get(event.state().getMetadata().settings(), settings)) {
                startTask(() -> taskIsBootstrapped.set(false));
            } else {
                stopTask(() -> taskIsBootstrapped.set(false));
            }
        }

        if (event.metadataChanged() == false) {
            return;
        }

<<<<<<< HEAD
        boolean hasIndicesChanges = event.previousState().metadata().projectMetadata.indices()
            .equals(event.state().metadata().projectMetadata.indices()) == false;
        boolean hasIngestPipelineChanges = event.changedCustomProjectMetadataSet().contains(IngestMetadata.TYPE);
=======
        boolean hasIndicesChanges = event.previousState().metadata().indices().equals(event.state().metadata().indices()) == false;
        boolean hasIngestPipelineChanges = event.metadataChanged() && event.changedCustomMetadataSet().contains(IngestMetadata.TYPE);
>>>>>>> 42e4feb3

        if (hasIngestPipelineChanges || hasIndicesChanges) {
            boolean newAtLeastOneGeoipProcessor = hasAtLeastOneGeoipProcessor(event.state());
            if (newAtLeastOneGeoipProcessor && atLeastOneGeoipProcessor == false) {
                atLeastOneGeoipProcessor = true;
                logger.trace("Scheduling runDownloader because a geoip processor has been added");
                GeoIpDownloader currentDownloader = getCurrentTask();
                if (currentDownloader != null) {
                    currentDownloader.requestReschedule();
                }
            } else {
                atLeastOneGeoipProcessor = newAtLeastOneGeoipProcessor;
            }
        }
    }

    static boolean hasAtLeastOneGeoipProcessor(ClusterState clusterState) {
        if (pipelineConfigurationsWithGeoIpProcessor(clusterState, true).isEmpty() == false) {
            return true;
        }

        Set<String> checkReferencedPipelines = pipelineConfigurationsWithGeoIpProcessor(clusterState, false).stream()
            .map(PipelineConfiguration::getId)
            .collect(Collectors.toSet());

        if (checkReferencedPipelines.isEmpty()) {
            return false;
        }

        return clusterState.getMetadata().getProject().indices().values().stream().anyMatch(indexMetadata -> {
            String defaultPipeline = IndexSettings.DEFAULT_PIPELINE.get(indexMetadata.getSettings());
            String finalPipeline = IndexSettings.FINAL_PIPELINE.get(indexMetadata.getSettings());
            return checkReferencedPipelines.contains(defaultPipeline) || checkReferencedPipelines.contains(finalPipeline);
        });
    }

    /**
     * Retrieve list of pipelines that have at least one geoip processor.
     * @param clusterState Cluster state.
     * @param downloadDatabaseOnPipelineCreation Filter the list to include only pipeline with the download_database_on_pipeline_creation
     *                                           matching the param.
     * @return A list of {@link PipelineConfiguration} matching criteria.
     */
    @SuppressWarnings("unchecked")
    private static List<PipelineConfiguration> pipelineConfigurationsWithGeoIpProcessor(
        ClusterState clusterState,
        boolean downloadDatabaseOnPipelineCreation
    ) {
        List<PipelineConfiguration> pipelineDefinitions = IngestService.getPipelines(clusterState);
        return pipelineDefinitions.stream().filter(pipelineConfig -> {
            List<Map<String, Object>> processors = (List<Map<String, Object>>) pipelineConfig.getConfigAsMap().get(Pipeline.PROCESSORS_KEY);
            return hasAtLeastOneGeoipProcessor(processors, downloadDatabaseOnPipelineCreation);
        }).toList();
    }

    /**
     * Check if a list of processor contains at least a geoip processor.
     * @param processors List of processors.
     * @param downloadDatabaseOnPipelineCreation Should the download_database_on_pipeline_creation of the geoip processor be true or false.
     * @return true if a geoip processor is found in the processor list.
     */
    private static boolean hasAtLeastOneGeoipProcessor(List<Map<String, Object>> processors, boolean downloadDatabaseOnPipelineCreation) {
        return processors != null && processors.stream().anyMatch(p -> hasAtLeastOneGeoipProcessor(p, downloadDatabaseOnPipelineCreation));
    }

    /**
     * Check if a processor config is a geoip processor or contains at least a geoip processor.
     * @param processor Processor config.
     * @param downloadDatabaseOnPipelineCreation Should the download_database_on_pipeline_creation of the geoip processor be true or false.
     * @return true if a geoip processor is found in the processor list.
     */
    @SuppressWarnings("unchecked")
    private static boolean hasAtLeastOneGeoipProcessor(Map<String, Object> processor, boolean downloadDatabaseOnPipelineCreation) {
        if (processor == null) {
            return false;
        }

        if (processor.containsKey(GeoIpProcessor.TYPE)) {
            Map<String, Object> processorConfig = (Map<String, Object>) processor.get(GeoIpProcessor.TYPE);
            return downloadDatabaseOnPipelineCreation(processorConfig) == downloadDatabaseOnPipelineCreation;
        }

        return isProcessorWithOnFailureGeoIpProcessor(processor, downloadDatabaseOnPipelineCreation)
            || isForeachProcessorWithGeoipProcessor(processor, downloadDatabaseOnPipelineCreation);
    }

    /**
     * Check if a processor config is has an on_failure clause containing at least a geoip processor.
     * @param processor Processor config.
     * @param downloadDatabaseOnPipelineCreation Should the download_database_on_pipeline_creation of the geoip processor be true or false.
     * @return true if a geoip processor is found in the processor list.
     */
    @SuppressWarnings("unchecked")
    private static boolean isProcessorWithOnFailureGeoIpProcessor(
        Map<String, Object> processor,
        boolean downloadDatabaseOnPipelineCreation
    ) {
        return processor != null
            && processor.values()
                .stream()
                .anyMatch(
                    value -> value instanceof Map
                        && hasAtLeastOneGeoipProcessor(
                            ((Map<String, List<Map<String, Object>>>) value).get("on_failure"),
                            downloadDatabaseOnPipelineCreation
                        )
                );
    }

    /**
     * Check if a processor is a foreach processor containing at least a geoip processor.
     * @param processor Processor config.
     * @param downloadDatabaseOnPipelineCreation Should the download_database_on_pipeline_creation of the geoip processor be true or false.
     * @return true if a geoip processor is found in the processor list.
     */
    @SuppressWarnings("unchecked")
    private static boolean isForeachProcessorWithGeoipProcessor(Map<String, Object> processor, boolean downloadDatabaseOnPipelineCreation) {
        return processor.containsKey("foreach")
            && hasAtLeastOneGeoipProcessor(
                ((Map<String, Map<String, Object>>) processor.get("foreach")).get("processor"),
                downloadDatabaseOnPipelineCreation
            );
    }

    @UpdateForV9 // use MINUS_ONE once that means no timeout
    private static final TimeValue MASTER_TIMEOUT = TimeValue.MAX_VALUE;

    private void startTask(Runnable onFailure) {
        persistentTasksService.sendStartRequest(
            GEOIP_DOWNLOADER,
            GEOIP_DOWNLOADER,
            new GeoIpTaskParams(),
            MASTER_TIMEOUT,
            ActionListener.wrap(r -> logger.debug("Started geoip downloader task"), e -> {
                Throwable t = e instanceof RemoteTransportException ? ExceptionsHelper.unwrapCause(e) : e;
                if (t instanceof ResourceAlreadyExistsException == false) {
                    logger.error("failed to create geoip downloader task", e);
                    onFailure.run();
                }
            })
        );
    }

    private void stopTask(Runnable onFailure) {
        ActionListener<PersistentTasksCustomMetadata.PersistentTask<?>> listener = ActionListener.wrap(
            r -> logger.debug("Stopped geoip downloader task"),
            e -> {
                Throwable t = e instanceof RemoteTransportException ? ExceptionsHelper.unwrapCause(e) : e;
                if (t instanceof ResourceNotFoundException == false) {
                    logger.error("failed to remove geoip downloader task", e);
                    onFailure.run();
                }
            }
        );
        persistentTasksService.sendRemoveRequest(GEOIP_DOWNLOADER, MASTER_TIMEOUT, ActionListener.runAfter(listener, () -> {
            IndexAbstraction databasesAbstraction = clusterService.state().metadata().projectMetadata.getIndicesLookup()
                .get(DATABASES_INDEX);
            if (databasesAbstraction != null) {
                // regardless of whether DATABASES_INDEX is an alias, resolve it to a concrete index
                Index databasesIndex = databasesAbstraction.getWriteIndex();
                client.admin().indices().prepareDelete(databasesIndex.getName()).execute(ActionListener.wrap(rr -> {}, e -> {
                    Throwable t = e instanceof RemoteTransportException ? ExceptionsHelper.unwrapCause(e) : e;
                    if (t instanceof ResourceNotFoundException == false) {
                        logger.warn("failed to remove " + databasesIndex, e);
                    }
                }));
            }
        }));
    }

    public GeoIpDownloader getCurrentTask() {
        return currentTask.get();
    }
}<|MERGE_RESOLUTION|>--- conflicted
+++ resolved
@@ -216,14 +216,9 @@
             return;
         }
 
-<<<<<<< HEAD
         boolean hasIndicesChanges = event.previousState().metadata().projectMetadata.indices()
             .equals(event.state().metadata().projectMetadata.indices()) == false;
-        boolean hasIngestPipelineChanges = event.changedCustomProjectMetadataSet().contains(IngestMetadata.TYPE);
-=======
-        boolean hasIndicesChanges = event.previousState().metadata().indices().equals(event.state().metadata().indices()) == false;
-        boolean hasIngestPipelineChanges = event.metadataChanged() && event.changedCustomMetadataSet().contains(IngestMetadata.TYPE);
->>>>>>> 42e4feb3
+        boolean hasIngestPipelineChanges = event.metadataChanged() && event.changedCustomProjectMetadataSet().contains(IngestMetadata.TYPE);
 
         if (hasIngestPipelineChanges || hasIndicesChanges) {
             boolean newAtLeastOneGeoipProcessor = hasAtLeastOneGeoipProcessor(event.state());
